--- conflicted
+++ resolved
@@ -111,13 +111,11 @@
   // Query for total tokenized staked assets
   rpc TotalTokenizeSharedAssets(QueryTotalTokenizeSharedAssetsRequest) returns (QueryTotalTokenizeSharedAssetsResponse) {}
 
-<<<<<<< HEAD
+  // Query for total liquid staked (including tokenized shares or owned by an liquid staking provider)
+  rpc TotalLiquidStaked(QueryTotalLiquidStaked) returns (QueryTotalLiquidStakedResponse) {}
+
   // Query tokenize share locks
   rpc TokenizeShareLockInfo(QueryTokenizeShareLockInfo) returns (QueryTokenizeShareLockInfoResponse) {}
-=======
-  // Query for total liquid staked (including tokenized shares or owned by an liquid staking provider)
-  rpc TotalLiquidStaked(QueryTotalLiquidStaked) returns (QueryTotalLiquidStakedResponse) {}
->>>>>>> d47ad3b0
 }
 
 // QueryValidatorsRequest is request type for Query/Validators RPC method.
@@ -441,24 +439,6 @@
   cosmos.base.v1beta1.Coin value = 1 [ (gogoproto.nullable) = false ];
 }
 
-<<<<<<< HEAD
-// QueryTokenizeShareLockInfo queries the tokenize share lock information
-// associated with given account
-message QueryTokenizeShareLockInfo {
-  string address = 1;
-}
-// QueryTokenizeShareLockInfoResponse is the response from the 
-// QueryTokenizeShareLockInfo query
-message QueryTokenizeShareLockInfoResponse{
-  string status = 1;
-  string expiration_time = 2;
-}
-
-enum TokenizeShareLockStatus {
-  LOCKED = 0;
-  UNLOCKED = 1;
-  LOCK_EXPIRING = 2;
-=======
 // QueryQueryTotalLiquidStakedRequest is request type for the 
 // Query/QueryQueryTotalLiquidStaked RPC method.
 message QueryTotalLiquidStaked {}
@@ -471,5 +451,22 @@
     (gogoproto.customtype) = "github.com/cosmos/cosmos-sdk/types.Int",
     (gogoproto.nullable)   = false
   ];
->>>>>>> d47ad3b0
+}
+
+// QueryTokenizeShareLockInfo queries the tokenize share lock information
+// associated with given account
+message QueryTokenizeShareLockInfo {
+  string address = 1;
+}
+// QueryTokenizeShareLockInfoResponse is the response from the 
+// QueryTokenizeShareLockInfo query
+message QueryTokenizeShareLockInfoResponse{
+  string status = 1;
+  string expiration_time = 2;
+}
+
+enum TokenizeShareLockStatus {
+  LOCKED = 0;
+  UNLOCKED = 1;
+  LOCK_EXPIRING = 2;
 }