#!/usr/bin/env bash

# How to run manually:
# docker build --pull --rm -f "contrib/devtools/Dockerfile" -t cosmossdk-proto:latest "contrib/devtools"
# docker run --rm -v $(pwd):/workspace --workdir /workspace cosmossdk-proto sh ./scripts/protocgen.sh

<<<<<<< HEAD
set -e

echo "Generating gogo proto code"
cd proto
proto_dirs=$(find ./ -path -prune -o -name '*.proto' -print0 | xargs -0 -n1 dirname | sort | uniq)
for dir in $proto_dirs; do
  for file in $(find "${dir}" -maxdepth 1 -name '*.proto'); do
    # this regex checks if a proto file has its go_package set to cosmossdk.io/api/...
    # gogo proto files SHOULD ONLY be generated if this is false
    # we don't want gogo proto to run for proto files which are natively built for google.golang.org/protobuf
    if grep -q "option go_package" "$file" && grep -H -o -c 'option go_package.*cosmossdk.io/api' "$file" | grep -q ':0$'; then
      buf generate --template buf.gen.gogo.yaml $file
    fi
  done
done

cd ..

=======
go get github.com/regen-network/cosmos-proto/protoc-gen-gocosmos 2>/dev/null

echo "Generating gogo proto code"
cd proto
proto_dirs=$(find . -path -prune -o -name '*.proto' -print0 | xargs -0 -n1 dirname | sort | uniq)
for dir in $proto_dirs; do
  for file in $(find "${dir}" -maxdepth 1 -name '*.proto'); do
    if grep "option go_package" $file &> /dev/null ; then
      buf generate --template buf.gen.gogo.yaml $file
    fi
  done
done
>>>>>>> 6dfb5ff5

cd ..

# move proto files to the right places
cp -r github.com/iqlusioninc/liquidity-staking-module/* ./
rm -rf github.com

go mod tidy<|MERGE_RESOLUTION|>--- conflicted
+++ resolved
@@ -4,7 +4,6 @@
 # docker build --pull --rm -f "contrib/devtools/Dockerfile" -t cosmossdk-proto:latest "contrib/devtools"
 # docker run --rm -v $(pwd):/workspace --workdir /workspace cosmossdk-proto sh ./scripts/protocgen.sh
 
-<<<<<<< HEAD
 set -e
 
 echo "Generating gogo proto code"
@@ -23,23 +22,6 @@
 
 cd ..
 
-=======
-go get github.com/regen-network/cosmos-proto/protoc-gen-gocosmos 2>/dev/null
-
-echo "Generating gogo proto code"
-cd proto
-proto_dirs=$(find . -path -prune -o -name '*.proto' -print0 | xargs -0 -n1 dirname | sort | uniq)
-for dir in $proto_dirs; do
-  for file in $(find "${dir}" -maxdepth 1 -name '*.proto'); do
-    if grep "option go_package" $file &> /dev/null ; then
-      buf generate --template buf.gen.gogo.yaml $file
-    fi
-  done
-done
->>>>>>> 6dfb5ff5
-
-cd ..
-
 # move proto files to the right places
 cp -r github.com/iqlusioninc/liquidity-staking-module/* ./
 rm -rf github.com
