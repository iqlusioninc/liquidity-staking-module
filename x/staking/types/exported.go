--- conflicted
+++ resolved
@@ -17,7 +17,6 @@
 
 // ValidatorI expected validator functions
 type ValidatorI interface {
-<<<<<<< HEAD
 	IsJailed() bool                                         // whether the validator is jailed
 	GetMoniker() string                                     // moniker of the validator
 	GetStatus() sdkstaking.BondStatus                       // status of the validator
@@ -33,32 +32,10 @@
 	GetConsensusPower(sdk.Int) int64                        // validation power in tendermint
 	GetCommission() sdk.Dec                                 // validator commission rate
 	GetDelegatorShares() sdk.Dec                            // total outstanding delegator shares
+	GetTotalLiquidShares() sdk.Dec                          // total shares earmarked from liquid staking
 	TokensFromShares(sdk.Dec) sdk.Dec                       // token worth of provided delegator shares
 	TokensFromSharesTruncated(sdk.Dec) sdk.Dec              // token worth of provided delegator shares, truncated
 	TokensFromSharesRoundUp(sdk.Dec) sdk.Dec                // token worth of provided delegator shares, rounded up
 	SharesFromTokens(amt sdk.Int) (sdk.Dec, error)          // shares worth of delegator's bond
 	SharesFromTokensTruncated(amt sdk.Int) (sdk.Dec, error) // truncated shares worth of delegator's bond
-=======
-	IsJailed() bool                                          // whether the validator is jailed
-	GetMoniker() string                                      // moniker of the validator
-	GetStatus() sdkstaking.BondStatus                        // status of the validator
-	IsBonded() bool                                          // check if has a bonded status
-	IsUnbonded() bool                                        // check if has status unbonded
-	IsUnbonding() bool                                       // check if has status unbonding
-	GetOperator() sdk.ValAddress                             // operator address to receive/return validators coins
-	ConsPubKey() (cryptotypes.PubKey, error)                 // validation consensus pubkey (cryptotypes.PubKey)
-	TmConsPublicKey() (tmprotocrypto.PublicKey, error)       // validation consensus pubkey (Tendermint)
-	GetConsAddr() (sdk.ConsAddress, error)                   // validation consensus address
-	GetTokens() math.Int                                     // validation tokens
-	GetBondedTokens() math.Int                               // validator bonded tokens
-	GetConsensusPower(math.Int) int64                        // validation power in tendermint
-	GetCommission() sdk.Dec                                  // validator commission rate
-	GetDelegatorShares() sdk.Dec                             // total outstanding delegator shares
-	GetTotalLiquidShares() sdk.Dec                           // total shares earmarked from liquid staking
-	TokensFromShares(sdk.Dec) sdk.Dec                        // token worth of provided delegator shares
-	TokensFromSharesTruncated(sdk.Dec) sdk.Dec               // token worth of provided delegator shares, truncated
-	TokensFromSharesRoundUp(sdk.Dec) sdk.Dec                 // token worth of provided delegator shares, rounded up
-	SharesFromTokens(amt math.Int) (sdk.Dec, error)          // shares worth of delegator's bond
-	SharesFromTokensTruncated(amt math.Int) (sdk.Dec, error) // truncated shares worth of delegator's bond
->>>>>>> b8ffa5d0
 }