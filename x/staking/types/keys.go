package types

import (
	"bytes"
	"encoding/binary"
	"fmt"
	"strconv"
	"time"

	"cosmossdk.io/math"
	sdk "github.com/cosmos/cosmos-sdk/types"
	"github.com/cosmos/cosmos-sdk/types/address"
	"github.com/cosmos/cosmos-sdk/types/kv"
)

const (
	// ModuleName is the name of the staking module
	ModuleName = "staking"

	// StoreKey is the string store representation
	StoreKey = ModuleName

	// QuerierRoute is the querier route for the staking module
	QuerierRoute = ModuleName

	// RouterKey is the msg router key for the staking module
	RouterKey = ModuleName

	// Prefix for module accounts that custodian tokenized shares
	TokenizeShareModuleAccountPrefix = "tokenizeshare_"
)

var (
	// Keys for store prefixes
	// Last* values are constant during a block.
	LastValidatorPowerKey = []byte{0x11} // prefix for each key to a validator index, for bonded validators
	LastTotalPowerKey     = []byte{0x12} // prefix for the total power

	ValidatorsKey             = []byte{0x21} // prefix for each key to a validator
	ValidatorsByConsAddrKey   = []byte{0x22} // prefix for each key to a validator index, by pubkey
	ValidatorsByPowerIndexKey = []byte{0x23} // prefix for each key to a validator index, sorted by power

	DelegationKey                    = []byte{0x31} // key for a delegation
	UnbondingDelegationKey           = []byte{0x32} // key for an unbonding-delegation
	UnbondingDelegationByValIndexKey = []byte{0x33} // prefix for each key for an unbonding-delegation, by validator operator
	RedelegationKey                  = []byte{0x34} // key for a redelegation
	RedelegationByValSrcIndexKey     = []byte{0x35} // prefix for each key for an redelegation, by source validator operator
	RedelegationByValDstIndexKey     = []byte{0x36} // prefix for each key for an redelegation, by destination validator operator

	UnbondingQueueKey    = []byte{0x41} // prefix for the timestamps in unbonding queue
	RedelegationQueueKey = []byte{0x42} // prefix for the timestamps in redelegations queue
	ValidatorQueueKey    = []byte{0x43} // prefix for the timestamps in validator queue

	HistoricalInfoKey = []byte{0x50} // prefix for the historical info

	TokenizeShareRecordPrefix          = []byte{0x61} // key for tokenizeshare record prefix
<<<<<<< HEAD
	TokenizeShareRecordIDByOwnerPrefix = []byte{0x62} // key for tokenizeshare record id by owner prefix
	TokenizeShareRecordIDByDenomPrefix = []byte{0x63} // key for tokenizeshare record id by denom prefix
	LastTokenizeShareRecordIDKey       = []byte{0x64} // key for last tokenize share record id
=======
	TokenizeShareRecordIdByOwnerPrefix = []byte{0x62} // key for tokenizeshare record id by owner prefix
	TokenizeShareRecordIdByDenomPrefix = []byte{0x63} // key for tokenizeshare record id by denom prefix
	LastTokenizeShareRecordIdKey       = []byte{0x64} // key for last tokenize share record id
	TotalLiquidStakedTokensKey         = []byte{0x65} // key for total liquid staked tokens
>>>>>>> 6f340199
)

// GetValidatorKey creates the key for the validator with address
// VALUE: staking/Validator
func GetValidatorKey(operatorAddr sdk.ValAddress) []byte {
	return append(ValidatorsKey, address.MustLengthPrefix(operatorAddr)...)
}

// GetValidatorByConsAddrKey creates the key for the validator with pubkey
// VALUE: validator operator address ([]byte)
func GetValidatorByConsAddrKey(addr sdk.ConsAddress) []byte {
	return append(ValidatorsByConsAddrKey, address.MustLengthPrefix(addr)...)
}

// AddressFromValidatorsKey creates the validator operator address from ValidatorsKey
func AddressFromValidatorsKey(key []byte) []byte {
	kv.AssertKeyAtLeastLength(key, 3)
	return key[2:] // remove prefix bytes and address length
}

// AddressFromLastValidatorPowerKey creates the validator operator address from LastValidatorPowerKey
func AddressFromLastValidatorPowerKey(key []byte) []byte {
	kv.AssertKeyAtLeastLength(key, 3)
	return key[2:] // remove prefix bytes and address length
}

// GetValidatorsByPowerIndexKey creates the validator by power index.
// Power index is the key used in the power-store, and represents the relative
// power ranking of the validator.
// VALUE: validator operator address ([]byte)
func GetValidatorsByPowerIndexKey(validator Validator, powerReduction math.Int) []byte {
	// NOTE the address doesn't need to be stored because counter bytes must always be different
	// NOTE the larger values are of higher value

	consensusPower := sdk.TokensToConsensusPower(validator.Tokens, powerReduction)
	consensusPowerBytes := make([]byte, 8)
	binary.BigEndian.PutUint64(consensusPowerBytes, uint64(consensusPower))

	powerBytes := consensusPowerBytes
	powerBytesLen := len(powerBytes) // 8

	addr, err := sdk.ValAddressFromBech32(validator.OperatorAddress)
	if err != nil {
		panic(err)
	}
	operAddrInvr := sdk.CopyBytes(addr)
	addrLen := len(operAddrInvr)

	for i, b := range operAddrInvr {
		operAddrInvr[i] = ^b
	}

	// key is of format prefix || powerbytes || addrLen (1byte) || addrBytes
	key := make([]byte, 1+powerBytesLen+1+addrLen)

	key[0] = ValidatorsByPowerIndexKey[0]
	copy(key[1:powerBytesLen+1], powerBytes)
	key[powerBytesLen+1] = byte(addrLen)
	copy(key[powerBytesLen+2:], operAddrInvr)

	return key
}

// GetLastValidatorPowerKey creates the bonded validator index key for an operator address
func GetLastValidatorPowerKey(operator sdk.ValAddress) []byte {
	return append(LastValidatorPowerKey, address.MustLengthPrefix(operator)...)
}

// ParseValidatorPowerRankKey parses the validators operator address from power rank key
func ParseValidatorPowerRankKey(key []byte) (operAddr []byte) {
	powerBytesLen := 8

	// key is of format prefix (1 byte) || powerbytes || addrLen (1byte) || addrBytes
	operAddr = sdk.CopyBytes(key[powerBytesLen+2:])

	for i, b := range operAddr {
		operAddr[i] = ^b
	}

	return operAddr
}

// GetValidatorQueueKey returns the prefix key used for getting a set of unbonding
// validators whose unbonding completion occurs at the given time and height.
func GetValidatorQueueKey(timestamp time.Time, height int64) []byte {
	heightBz := sdk.Uint64ToBigEndian(uint64(height))
	timeBz := sdk.FormatTimeBytes(timestamp)
	timeBzL := len(timeBz)
	prefixL := len(ValidatorQueueKey)

	bz := make([]byte, prefixL+8+timeBzL+8)

	// copy the prefix
	copy(bz[:prefixL], ValidatorQueueKey)

	// copy the encoded time bytes length
	copy(bz[prefixL:prefixL+8], sdk.Uint64ToBigEndian(uint64(timeBzL)))

	// copy the encoded time bytes
	copy(bz[prefixL+8:prefixL+8+timeBzL], timeBz)

	// copy the encoded height
	copy(bz[prefixL+8+timeBzL:], heightBz)

	return bz
}

// ParseValidatorQueueKey returns the encoded time and height from a key created
// from GetValidatorQueueKey.
func ParseValidatorQueueKey(bz []byte) (time.Time, int64, error) {
	prefixL := len(ValidatorQueueKey)
	if prefix := bz[:prefixL]; !bytes.Equal(prefix, ValidatorQueueKey) {
		return time.Time{}, 0, fmt.Errorf("invalid prefix; expected: %X, got: %X", ValidatorQueueKey, prefix)
	}

	timeBzL := sdk.BigEndianToUint64(bz[prefixL : prefixL+8])
	ts, err := sdk.ParseTimeBytes(bz[prefixL+8 : prefixL+8+int(timeBzL)])
	if err != nil {
		return time.Time{}, 0, err
	}

	height := sdk.BigEndianToUint64(bz[prefixL+8+int(timeBzL):])

	return ts, int64(height), nil
}

// GetLiquidDelegationKey creates the key for delegator bond with validator
// VALUE: staking/Delegation
func GetLiquidDelegationKey(delAddr sdk.AccAddress, valAddr sdk.ValAddress) []byte {
	return append(GetLiquidDelegationsKey(delAddr), address.MustLengthPrefix(valAddr)...)
}

// GetLiquidDelegationsKey creates the prefix for a delegator for all validators
func GetLiquidDelegationsKey(delAddr sdk.AccAddress) []byte {
	return append(DelegationKey, address.MustLengthPrefix(delAddr)...)
}

// GetUBDKey creates the key for an unbonding delegation by delegator and validator addr
// VALUE: staking/UnbondingDelegation
func GetUBDKey(delAddr sdk.AccAddress, valAddr sdk.ValAddress) []byte {
	return append(GetUBDsKey(delAddr.Bytes()), address.MustLengthPrefix(valAddr)...)
}

// GetUBDByValIndexKey creates the index-key for an unbonding delegation, stored by validator-index
// VALUE: none (key rearrangement used)
func GetUBDByValIndexKey(delAddr sdk.AccAddress, valAddr sdk.ValAddress) []byte {
	return append(GetUBDsByValIndexKey(valAddr), address.MustLengthPrefix(delAddr)...)
}

// GetUBDKeyFromValIndexKey rearranges the ValIndexKey to get the UBDKey
func GetUBDKeyFromValIndexKey(indexKey []byte) []byte {
	kv.AssertKeyAtLeastLength(indexKey, 2)
	addrs := indexKey[1:] // remove prefix bytes

	valAddrLen := addrs[0]
	kv.AssertKeyAtLeastLength(addrs, 2+int(valAddrLen))
	valAddr := addrs[1 : 1+valAddrLen]
	kv.AssertKeyAtLeastLength(addrs, 3+int(valAddrLen))
	delAddr := addrs[valAddrLen+2:]

	return GetUBDKey(delAddr, valAddr)
}

// GetUBDsKey creates the prefix for all unbonding delegations from a delegator
func GetUBDsKey(delAddr sdk.AccAddress) []byte {
	return append(UnbondingDelegationKey, address.MustLengthPrefix(delAddr)...)
}

// GetUBDsByValIndexKey creates the prefix keyspace for the indexes of unbonding delegations for a validator
func GetUBDsByValIndexKey(valAddr sdk.ValAddress) []byte {
	return append(UnbondingDelegationByValIndexKey, address.MustLengthPrefix(valAddr)...)
}

// GetUnbondingDelegationTimeKey creates the prefix for all unbonding delegations from a delegator
func GetUnbondingDelegationTimeKey(timestamp time.Time) []byte {
	bz := sdk.FormatTimeBytes(timestamp)
	return append(UnbondingQueueKey, bz...)
}

// GetREDKey returns a key prefix for indexing a redelegation from a delegator
// and source validator to a destination validator.
func GetREDKey(delAddr sdk.AccAddress, valSrcAddr, valDstAddr sdk.ValAddress) []byte {
	// key is of the form GetREDsKey || valSrcAddrLen (1 byte) || valSrcAddr || valDstAddrLen (1 byte) || valDstAddr
	key := make([]byte, 1+3+len(delAddr)+len(valSrcAddr)+len(valDstAddr))

	copy(key[0:2+len(delAddr)], GetREDsKey(delAddr.Bytes()))
	key[2+len(delAddr)] = byte(len(valSrcAddr))
	copy(key[3+len(delAddr):3+len(delAddr)+len(valSrcAddr)], valSrcAddr.Bytes())
	key[3+len(delAddr)+len(valSrcAddr)] = byte(len(valDstAddr))
	copy(key[4+len(delAddr)+len(valSrcAddr):], valDstAddr.Bytes())

	return key
}

// GetREDByValSrcIndexKey creates the index-key for a redelegation, stored by source-validator-index
// VALUE: none (key rearrangement used)
func GetREDByValSrcIndexKey(delAddr sdk.AccAddress, valSrcAddr, valDstAddr sdk.ValAddress) []byte {
	REDSFromValsSrcKey := GetREDsFromValSrcIndexKey(valSrcAddr)
	offset := len(REDSFromValsSrcKey)

	// key is of the form REDSFromValsSrcKey || delAddrLen (1 byte) || delAddr || valDstAddrLen (1 byte) || valDstAddr
	key := make([]byte, offset+2+len(delAddr)+len(valDstAddr))
	copy(key[0:offset], REDSFromValsSrcKey)
	key[offset] = byte(len(delAddr))
	copy(key[offset+1:offset+1+len(delAddr)], delAddr.Bytes())
	key[offset+1+len(delAddr)] = byte(len(valDstAddr))
	copy(key[offset+2+len(delAddr):], valDstAddr.Bytes())

	return key
}

// GetREDByValDstIndexKey creates the index-key for a redelegation, stored by destination-validator-index
// VALUE: none (key rearrangement used)
func GetREDByValDstIndexKey(delAddr sdk.AccAddress, valSrcAddr, valDstAddr sdk.ValAddress) []byte {
	REDSToValsDstKey := GetREDsToValDstIndexKey(valDstAddr)
	offset := len(REDSToValsDstKey)

	// key is of the form REDSToValsDstKey || delAddrLen (1 byte) || delAddr || valSrcAddrLen (1 byte) || valSrcAddr
	key := make([]byte, offset+2+len(delAddr)+len(valSrcAddr))
	copy(key[0:offset], REDSToValsDstKey)
	key[offset] = byte(len(delAddr))
	copy(key[offset+1:offset+1+len(delAddr)], delAddr.Bytes())
	key[offset+1+len(delAddr)] = byte(len(valSrcAddr))
	copy(key[offset+2+len(delAddr):], valSrcAddr.Bytes())

	return key
}

// GetREDKeyFromValSrcIndexKey rearranges the ValSrcIndexKey to get the REDKey
func GetREDKeyFromValSrcIndexKey(indexKey []byte) []byte {
	// note that first byte is prefix byte, which we remove
	kv.AssertKeyAtLeastLength(indexKey, 2)
	addrs := indexKey[1:]

	valSrcAddrLen := addrs[0]
	kv.AssertKeyAtLeastLength(addrs, int(valSrcAddrLen)+2)
	valSrcAddr := addrs[1 : valSrcAddrLen+1]
	delAddrLen := addrs[valSrcAddrLen+1]
	kv.AssertKeyAtLeastLength(addrs, int(valSrcAddrLen)+int(delAddrLen)+2)
	delAddr := addrs[valSrcAddrLen+2 : valSrcAddrLen+2+delAddrLen]
	kv.AssertKeyAtLeastLength(addrs, int(valSrcAddrLen)+int(delAddrLen)+4)
	valDstAddr := addrs[valSrcAddrLen+delAddrLen+3:]

	return GetREDKey(delAddr, valSrcAddr, valDstAddr)
}

// GetREDKeyFromValDstIndexKey rearranges the ValDstIndexKey to get the REDKey
func GetREDKeyFromValDstIndexKey(indexKey []byte) []byte {
	// note that first byte is prefix byte, which we remove
	kv.AssertKeyAtLeastLength(indexKey, 2)
	addrs := indexKey[1:]

	valDstAddrLen := addrs[0]
	kv.AssertKeyAtLeastLength(addrs, int(valDstAddrLen)+2)
	valDstAddr := addrs[1 : valDstAddrLen+1]
	delAddrLen := addrs[valDstAddrLen+1]
	kv.AssertKeyAtLeastLength(addrs, int(valDstAddrLen)+int(delAddrLen)+3)
	delAddr := addrs[valDstAddrLen+2 : valDstAddrLen+2+delAddrLen]
	kv.AssertKeyAtLeastLength(addrs, int(valDstAddrLen)+int(delAddrLen)+4)
	valSrcAddr := addrs[valDstAddrLen+delAddrLen+3:]

	return GetREDKey(delAddr, valSrcAddr, valDstAddr)
}

// GetRedelegationTimeKey returns a key prefix for indexing an unbonding
// redelegation based on a completion time.
func GetRedelegationTimeKey(timestamp time.Time) []byte {
	bz := sdk.FormatTimeBytes(timestamp)
	return append(RedelegationQueueKey, bz...)
}

// GetREDsKey returns a key prefix for indexing a redelegation from a delegator
// address.
func GetREDsKey(delAddr sdk.AccAddress) []byte {
	return append(RedelegationKey, address.MustLengthPrefix(delAddr)...)
}

// GetREDsFromValSrcIndexKey returns a key prefix for indexing a redelegation to
// a source validator.
func GetREDsFromValSrcIndexKey(valSrcAddr sdk.ValAddress) []byte {
	return append(RedelegationByValSrcIndexKey, address.MustLengthPrefix(valSrcAddr)...)
}

// GetREDsToValDstIndexKey returns a key prefix for indexing a redelegation to a
// destination (target) validator.
func GetREDsToValDstIndexKey(valDstAddr sdk.ValAddress) []byte {
	return append(RedelegationByValDstIndexKey, address.MustLengthPrefix(valDstAddr)...)
}

// GetREDsByDelToValDstIndexKey returns a key prefix for indexing a redelegation
// from an address to a source validator.
func GetREDsByDelToValDstIndexKey(delAddr sdk.AccAddress, valDstAddr sdk.ValAddress) []byte {
	return append(GetREDsToValDstIndexKey(valDstAddr), address.MustLengthPrefix(delAddr)...)
}

// GetHistoricalInfoKey returns a key prefix for indexing HistoricalInfo objects.
func GetHistoricalInfoKey(height int64) []byte {
	return append(HistoricalInfoKey, []byte(strconv.FormatInt(height, 10))...)
}

// GetTokenizeShareRecordByIndexKey returns the key of the specified id. Intended for querying the tokenizeShareRecord by the id.
func GetTokenizeShareRecordByIndexKey(id uint64) []byte {
	return append(TokenizeShareRecordPrefix, sdk.Uint64ToBigEndian(id)...)
}

// GetTokenizeShareRecordIdsByOwnerPrefix returns the key of the specified owner. Intended for querying all tokenizeShareRecords of an owner
func GetTokenizeShareRecordIdsByOwnerPrefix(owner sdk.AccAddress) []byte {
	return append(TokenizeShareRecordIDByOwnerPrefix, address.MustLengthPrefix(owner)...)
}

// GetTokenizeShareRecordIdByOwnerAndIdKey returns the key of the specified owner and id. Intended for setting tokenizeShareRecord of an owner
func GetTokenizeShareRecordIDByOwnerAndIDKey(owner sdk.AccAddress, id uint64) []byte {
	return append(append(TokenizeShareRecordIDByOwnerPrefix, address.MustLengthPrefix(owner)...), sdk.Uint64ToBigEndian(id)...)
}

func GetTokenizeShareRecordIDByDenomKey(denom string) []byte {
	return append(TokenizeShareRecordIDByDenomPrefix, []byte(denom)...)
}<|MERGE_RESOLUTION|>--- conflicted
+++ resolved
@@ -54,16 +54,10 @@
 	HistoricalInfoKey = []byte{0x50} // prefix for the historical info
 
 	TokenizeShareRecordPrefix          = []byte{0x61} // key for tokenizeshare record prefix
-<<<<<<< HEAD
-	TokenizeShareRecordIDByOwnerPrefix = []byte{0x62} // key for tokenizeshare record id by owner prefix
-	TokenizeShareRecordIDByDenomPrefix = []byte{0x63} // key for tokenizeshare record id by denom prefix
-	LastTokenizeShareRecordIDKey       = []byte{0x64} // key for last tokenize share record id
-=======
 	TokenizeShareRecordIdByOwnerPrefix = []byte{0x62} // key for tokenizeshare record id by owner prefix
 	TokenizeShareRecordIdByDenomPrefix = []byte{0x63} // key for tokenizeshare record id by denom prefix
 	LastTokenizeShareRecordIdKey       = []byte{0x64} // key for last tokenize share record id
 	TotalLiquidStakedTokensKey         = []byte{0x65} // key for total liquid staked tokens
->>>>>>> 6f340199
 )
 
 // GetValidatorKey creates the key for the validator with address
@@ -371,14 +365,14 @@
 
 // GetTokenizeShareRecordIdsByOwnerPrefix returns the key of the specified owner. Intended for querying all tokenizeShareRecords of an owner
 func GetTokenizeShareRecordIdsByOwnerPrefix(owner sdk.AccAddress) []byte {
-	return append(TokenizeShareRecordIDByOwnerPrefix, address.MustLengthPrefix(owner)...)
+	return append(TokenizeShareRecordIdByOwnerPrefix, address.MustLengthPrefix(owner)...)
 }
 
 // GetTokenizeShareRecordIdByOwnerAndIdKey returns the key of the specified owner and id. Intended for setting tokenizeShareRecord of an owner
 func GetTokenizeShareRecordIDByOwnerAndIDKey(owner sdk.AccAddress, id uint64) []byte {
-	return append(append(TokenizeShareRecordIDByOwnerPrefix, address.MustLengthPrefix(owner)...), sdk.Uint64ToBigEndian(id)...)
+	return append(append(TokenizeShareRecordIdByOwnerPrefix, address.MustLengthPrefix(owner)...), sdk.Uint64ToBigEndian(id)...)
 }
 
 func GetTokenizeShareRecordIDByDenomKey(denom string) []byte {
-	return append(TokenizeShareRecordIDByDenomPrefix, []byte(denom)...)
+	return append(TokenizeShareRecordIdByDenomPrefix, []byte(denom)...)
 }