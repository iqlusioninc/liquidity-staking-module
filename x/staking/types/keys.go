package types

import (
	"bytes"
	"encoding/binary"
	"fmt"
	"strconv"
	"time"

	"cosmossdk.io/math"
	sdk "github.com/cosmos/cosmos-sdk/types"
	"github.com/cosmos/cosmos-sdk/types/address"
	"github.com/cosmos/cosmos-sdk/types/kv"
)

const (
	// ModuleName is the name of the staking module
	ModuleName = "staking"

	// StoreKey is the string store representation
	StoreKey = ModuleName

	// QuerierRoute is the querier route for the staking module
	QuerierRoute = ModuleName

	// RouterKey is the msg router key for the staking module
	RouterKey = ModuleName

	// Prefix for module accounts that custodian tokenized shares
	TokenizeShareModuleAccountPrefix = "tokenizeshare_"
)

var (
	// Keys for store prefixes
	// Last* values are constant during a block.
	LastValidatorPowerKey = []byte{0x11} // prefix for each key to a validator index, for bonded validators
	LastTotalPowerKey     = []byte{0x12} // prefix for the total power

	ValidatorsKey             = []byte{0x21} // prefix for each key to a validator
	ValidatorsByConsAddrKey   = []byte{0x22} // prefix for each key to a validator index, by pubkey
	ValidatorsByPowerIndexKey = []byte{0x23} // prefix for each key to a validator index, sorted by power

	DelegationKey                    = []byte{0x31} // key for a delegation
	UnbondingDelegationKey           = []byte{0x32} // key for an unbonding-delegation
	UnbondingDelegationByValIndexKey = []byte{0x33} // prefix for each key for an unbonding-delegation, by validator operator
	RedelegationKey                  = []byte{0x34} // key for a redelegation
	RedelegationByValSrcIndexKey     = []byte{0x35} // prefix for each key for an redelegation, by source validator operator
	RedelegationByValDstIndexKey     = []byte{0x36} // prefix for each key for an redelegation, by destination validator operator

	UnbondingQueueKey    = []byte{0x41} // prefix for the timestamps in unbonding queue
	RedelegationQueueKey = []byte{0x42} // prefix for the timestamps in redelegations queue
	ValidatorQueueKey    = []byte{0x43} // prefix for the timestamps in validator queue

	HistoricalInfoKey = []byte{0x50} // prefix for the historical info

	TokenizeShareRecordPrefix          = []byte{0x61} // key for tokenizeshare record prefix
<<<<<<< HEAD
	TokenizeShareRecordIDByOwnerPrefix = []byte{0x62} // key for tokenizeshare record id by owner prefix
	TokenizeShareRecordIDByDenomPrefix = []byte{0x63} // key for tokenizeshare record id by denom prefix
	LastTokenizeShareRecordIDKey       = []byte{0x64} // key for last tokenize share record id
=======
	TokenizeShareRecordIdByOwnerPrefix = []byte{0x62} // key for tokenizeshare record id by owner prefix
	TokenizeShareRecordIdByDenomPrefix = []byte{0x63} // key for tokenizeshare record id by denom prefix
	LastTokenizeShareRecordIdKey       = []byte{0x64} // key for last tokenize share record id
	TotalLiquidStakedTokensKey         = []byte{0x65} // key for total liquid staked tokens
	TokenizeSharesLockKey              = []byte{0x66} // key for locking tokenize shares
	TokenizeSharesUnlockQueueKey       = []byte{0x67} // key for the queue that unlocks tokenize shares
>>>>>>> 17bfefb5
)

// GetValidatorKey creates the key for the validator with address
// VALUE: staking/Validator
func GetValidatorKey(operatorAddr sdk.ValAddress) []byte {
	return append(ValidatorsKey, address.MustLengthPrefix(operatorAddr)...)
}

// GetValidatorByConsAddrKey creates the key for the validator with pubkey
// VALUE: validator operator address ([]byte)
func GetValidatorByConsAddrKey(addr sdk.ConsAddress) []byte {
	return append(ValidatorsByConsAddrKey, address.MustLengthPrefix(addr)...)
}

// AddressFromValidatorsKey creates the validator operator address from ValidatorsKey
func AddressFromValidatorsKey(key []byte) []byte {
	kv.AssertKeyAtLeastLength(key, 3)
	return key[2:] // remove prefix bytes and address length
}

// AddressFromLastValidatorPowerKey creates the validator operator address from LastValidatorPowerKey
func AddressFromLastValidatorPowerKey(key []byte) []byte {
	kv.AssertKeyAtLeastLength(key, 3)
	return key[2:] // remove prefix bytes and address length
}

// GetValidatorsByPowerIndexKey creates the validator by power index.
// Power index is the key used in the power-store, and represents the relative
// power ranking of the validator.
// VALUE: validator operator address ([]byte)
func GetValidatorsByPowerIndexKey(validator Validator, powerReduction math.Int) []byte {
	// NOTE the address doesn't need to be stored because counter bytes must always be different
	// NOTE the larger values are of higher value

	consensusPower := sdk.TokensToConsensusPower(validator.Tokens, powerReduction)
	consensusPowerBytes := make([]byte, 8)
	binary.BigEndian.PutUint64(consensusPowerBytes, uint64(consensusPower))

	powerBytes := consensusPowerBytes
	powerBytesLen := len(powerBytes) // 8

	addr, err := sdk.ValAddressFromBech32(validator.OperatorAddress)
	if err != nil {
		panic(err)
	}
	operAddrInvr := sdk.CopyBytes(addr)
	addrLen := len(operAddrInvr)

	for i, b := range operAddrInvr {
		operAddrInvr[i] = ^b
	}

	// key is of format prefix || powerbytes || addrLen (1byte) || addrBytes
	key := make([]byte, 1+powerBytesLen+1+addrLen)

	key[0] = ValidatorsByPowerIndexKey[0]
	copy(key[1:powerBytesLen+1], powerBytes)
	key[powerBytesLen+1] = byte(addrLen)
	copy(key[powerBytesLen+2:], operAddrInvr)

	return key
}

// GetLastValidatorPowerKey creates the bonded validator index key for an operator address
func GetLastValidatorPowerKey(operator sdk.ValAddress) []byte {
	return append(LastValidatorPowerKey, address.MustLengthPrefix(operator)...)
}

// ParseValidatorPowerRankKey parses the validators operator address from power rank key
func ParseValidatorPowerRankKey(key []byte) (operAddr []byte) {
	powerBytesLen := 8

	// key is of format prefix (1 byte) || powerbytes || addrLen (1byte) || addrBytes
	operAddr = sdk.CopyBytes(key[powerBytesLen+2:])

	for i, b := range operAddr {
		operAddr[i] = ^b
	}

	return operAddr
}

// GetValidatorQueueKey returns the prefix key used for getting a set of unbonding
// validators whose unbonding completion occurs at the given time and height.
func GetValidatorQueueKey(timestamp time.Time, height int64) []byte {
	heightBz := sdk.Uint64ToBigEndian(uint64(height))
	timeBz := sdk.FormatTimeBytes(timestamp)
	timeBzL := len(timeBz)
	prefixL := len(ValidatorQueueKey)

	bz := make([]byte, prefixL+8+timeBzL+8)

	// copy the prefix
	copy(bz[:prefixL], ValidatorQueueKey)

	// copy the encoded time bytes length
	copy(bz[prefixL:prefixL+8], sdk.Uint64ToBigEndian(uint64(timeBzL)))

	// copy the encoded time bytes
	copy(bz[prefixL+8:prefixL+8+timeBzL], timeBz)

	// copy the encoded height
	copy(bz[prefixL+8+timeBzL:], heightBz)

	return bz
}

// ParseValidatorQueueKey returns the encoded time and height from a key created
// from GetValidatorQueueKey.
func ParseValidatorQueueKey(bz []byte) (time.Time, int64, error) {
	prefixL := len(ValidatorQueueKey)
	if prefix := bz[:prefixL]; !bytes.Equal(prefix, ValidatorQueueKey) {
		return time.Time{}, 0, fmt.Errorf("invalid prefix; expected: %X, got: %X", ValidatorQueueKey, prefix)
	}

	timeBzL := sdk.BigEndianToUint64(bz[prefixL : prefixL+8])
	ts, err := sdk.ParseTimeBytes(bz[prefixL+8 : prefixL+8+int(timeBzL)])
	if err != nil {
		return time.Time{}, 0, err
	}

	height := sdk.BigEndianToUint64(bz[prefixL+8+int(timeBzL):])

	return ts, int64(height), nil
}

// GetLiquidDelegationKey creates the key for delegator bond with validator
// VALUE: staking/Delegation
func GetLiquidDelegationKey(delAddr sdk.AccAddress, valAddr sdk.ValAddress) []byte {
	return append(GetLiquidDelegationsKey(delAddr), address.MustLengthPrefix(valAddr)...)
}

// GetLiquidDelegationsKey creates the prefix for a delegator for all validators
func GetLiquidDelegationsKey(delAddr sdk.AccAddress) []byte {
	return append(DelegationKey, address.MustLengthPrefix(delAddr)...)
}

// GetUBDKey creates the key for an unbonding delegation by delegator and validator addr
// VALUE: staking/UnbondingDelegation
func GetUBDKey(delAddr sdk.AccAddress, valAddr sdk.ValAddress) []byte {
	return append(GetUBDsKey(delAddr.Bytes()), address.MustLengthPrefix(valAddr)...)
}

// GetUBDByValIndexKey creates the index-key for an unbonding delegation, stored by validator-index
// VALUE: none (key rearrangement used)
func GetUBDByValIndexKey(delAddr sdk.AccAddress, valAddr sdk.ValAddress) []byte {
	return append(GetUBDsByValIndexKey(valAddr), address.MustLengthPrefix(delAddr)...)
}

// GetUBDKeyFromValIndexKey rearranges the ValIndexKey to get the UBDKey
func GetUBDKeyFromValIndexKey(indexKey []byte) []byte {
	kv.AssertKeyAtLeastLength(indexKey, 2)
	addrs := indexKey[1:] // remove prefix bytes

	valAddrLen := addrs[0]
	kv.AssertKeyAtLeastLength(addrs, 2+int(valAddrLen))
	valAddr := addrs[1 : 1+valAddrLen]
	kv.AssertKeyAtLeastLength(addrs, 3+int(valAddrLen))
	delAddr := addrs[valAddrLen+2:]

	return GetUBDKey(delAddr, valAddr)
}

// GetUBDsKey creates the prefix for all unbonding delegations from a delegator
func GetUBDsKey(delAddr sdk.AccAddress) []byte {
	return append(UnbondingDelegationKey, address.MustLengthPrefix(delAddr)...)
}

// GetUBDsByValIndexKey creates the prefix keyspace for the indexes of unbonding delegations for a validator
func GetUBDsByValIndexKey(valAddr sdk.ValAddress) []byte {
	return append(UnbondingDelegationByValIndexKey, address.MustLengthPrefix(valAddr)...)
}

// GetUnbondingDelegationTimeKey creates the prefix for all unbonding delegations from a delegator
func GetUnbondingDelegationTimeKey(timestamp time.Time) []byte {
	bz := sdk.FormatTimeBytes(timestamp)
	return append(UnbondingQueueKey, bz...)
}

// GetREDKey returns a key prefix for indexing a redelegation from a delegator
// and source validator to a destination validator.
func GetREDKey(delAddr sdk.AccAddress, valSrcAddr, valDstAddr sdk.ValAddress) []byte {
	// key is of the form GetREDsKey || valSrcAddrLen (1 byte) || valSrcAddr || valDstAddrLen (1 byte) || valDstAddr
	key := make([]byte, 1+3+len(delAddr)+len(valSrcAddr)+len(valDstAddr))

	copy(key[0:2+len(delAddr)], GetREDsKey(delAddr.Bytes()))
	key[2+len(delAddr)] = byte(len(valSrcAddr))
	copy(key[3+len(delAddr):3+len(delAddr)+len(valSrcAddr)], valSrcAddr.Bytes())
	key[3+len(delAddr)+len(valSrcAddr)] = byte(len(valDstAddr))
	copy(key[4+len(delAddr)+len(valSrcAddr):], valDstAddr.Bytes())

	return key
}

// GetREDByValSrcIndexKey creates the index-key for a redelegation, stored by source-validator-index
// VALUE: none (key rearrangement used)
func GetREDByValSrcIndexKey(delAddr sdk.AccAddress, valSrcAddr, valDstAddr sdk.ValAddress) []byte {
	REDSFromValsSrcKey := GetREDsFromValSrcIndexKey(valSrcAddr)
	offset := len(REDSFromValsSrcKey)

	// key is of the form REDSFromValsSrcKey || delAddrLen (1 byte) || delAddr || valDstAddrLen (1 byte) || valDstAddr
	key := make([]byte, offset+2+len(delAddr)+len(valDstAddr))
	copy(key[0:offset], REDSFromValsSrcKey)
	key[offset] = byte(len(delAddr))
	copy(key[offset+1:offset+1+len(delAddr)], delAddr.Bytes())
	key[offset+1+len(delAddr)] = byte(len(valDstAddr))
	copy(key[offset+2+len(delAddr):], valDstAddr.Bytes())

	return key
}

// GetREDByValDstIndexKey creates the index-key for a redelegation, stored by destination-validator-index
// VALUE: none (key rearrangement used)
func GetREDByValDstIndexKey(delAddr sdk.AccAddress, valSrcAddr, valDstAddr sdk.ValAddress) []byte {
	REDSToValsDstKey := GetREDsToValDstIndexKey(valDstAddr)
	offset := len(REDSToValsDstKey)

	// key is of the form REDSToValsDstKey || delAddrLen (1 byte) || delAddr || valSrcAddrLen (1 byte) || valSrcAddr
	key := make([]byte, offset+2+len(delAddr)+len(valSrcAddr))
	copy(key[0:offset], REDSToValsDstKey)
	key[offset] = byte(len(delAddr))
	copy(key[offset+1:offset+1+len(delAddr)], delAddr.Bytes())
	key[offset+1+len(delAddr)] = byte(len(valSrcAddr))
	copy(key[offset+2+len(delAddr):], valSrcAddr.Bytes())

	return key
}

// GetREDKeyFromValSrcIndexKey rearranges the ValSrcIndexKey to get the REDKey
func GetREDKeyFromValSrcIndexKey(indexKey []byte) []byte {
	// note that first byte is prefix byte, which we remove
	kv.AssertKeyAtLeastLength(indexKey, 2)
	addrs := indexKey[1:]

	valSrcAddrLen := addrs[0]
	kv.AssertKeyAtLeastLength(addrs, int(valSrcAddrLen)+2)
	valSrcAddr := addrs[1 : valSrcAddrLen+1]
	delAddrLen := addrs[valSrcAddrLen+1]
	kv.AssertKeyAtLeastLength(addrs, int(valSrcAddrLen)+int(delAddrLen)+2)
	delAddr := addrs[valSrcAddrLen+2 : valSrcAddrLen+2+delAddrLen]
	kv.AssertKeyAtLeastLength(addrs, int(valSrcAddrLen)+int(delAddrLen)+4)
	valDstAddr := addrs[valSrcAddrLen+delAddrLen+3:]

	return GetREDKey(delAddr, valSrcAddr, valDstAddr)
}

// GetREDKeyFromValDstIndexKey rearranges the ValDstIndexKey to get the REDKey
func GetREDKeyFromValDstIndexKey(indexKey []byte) []byte {
	// note that first byte is prefix byte, which we remove
	kv.AssertKeyAtLeastLength(indexKey, 2)
	addrs := indexKey[1:]

	valDstAddrLen := addrs[0]
	kv.AssertKeyAtLeastLength(addrs, int(valDstAddrLen)+2)
	valDstAddr := addrs[1 : valDstAddrLen+1]
	delAddrLen := addrs[valDstAddrLen+1]
	kv.AssertKeyAtLeastLength(addrs, int(valDstAddrLen)+int(delAddrLen)+3)
	delAddr := addrs[valDstAddrLen+2 : valDstAddrLen+2+delAddrLen]
	kv.AssertKeyAtLeastLength(addrs, int(valDstAddrLen)+int(delAddrLen)+4)
	valSrcAddr := addrs[valDstAddrLen+delAddrLen+3:]

	return GetREDKey(delAddr, valSrcAddr, valDstAddr)
}

// GetRedelegationTimeKey returns a key prefix for indexing an unbonding
// redelegation based on a completion time.
func GetRedelegationTimeKey(timestamp time.Time) []byte {
	bz := sdk.FormatTimeBytes(timestamp)
	return append(RedelegationQueueKey, bz...)
}

// GetREDsKey returns a key prefix for indexing a redelegation from a delegator
// address.
func GetREDsKey(delAddr sdk.AccAddress) []byte {
	return append(RedelegationKey, address.MustLengthPrefix(delAddr)...)
}

// GetREDsFromValSrcIndexKey returns a key prefix for indexing a redelegation to
// a source validator.
func GetREDsFromValSrcIndexKey(valSrcAddr sdk.ValAddress) []byte {
	return append(RedelegationByValSrcIndexKey, address.MustLengthPrefix(valSrcAddr)...)
}

// GetREDsToValDstIndexKey returns a key prefix for indexing a redelegation to a
// destination (target) validator.
func GetREDsToValDstIndexKey(valDstAddr sdk.ValAddress) []byte {
	return append(RedelegationByValDstIndexKey, address.MustLengthPrefix(valDstAddr)...)
}

// GetREDsByDelToValDstIndexKey returns a key prefix for indexing a redelegation
// from an address to a source validator.
func GetREDsByDelToValDstIndexKey(delAddr sdk.AccAddress, valDstAddr sdk.ValAddress) []byte {
	return append(GetREDsToValDstIndexKey(valDstAddr), address.MustLengthPrefix(delAddr)...)
}

// GetHistoricalInfoKey returns a key prefix for indexing HistoricalInfo objects.
func GetHistoricalInfoKey(height int64) []byte {
	return append(HistoricalInfoKey, []byte(strconv.FormatInt(height, 10))...)
}

// GetTokenizeShareRecordByIndexKey returns the key of the specified id. Intended for querying the tokenizeShareRecord by the id.
func GetTokenizeShareRecordByIndexKey(id uint64) []byte {
	return append(TokenizeShareRecordPrefix, sdk.Uint64ToBigEndian(id)...)
}

// GetTokenizeShareRecordIdsByOwnerPrefix returns the key of the specified owner. Intended for querying all tokenizeShareRecords of an owner
func GetTokenizeShareRecordIdsByOwnerPrefix(owner sdk.AccAddress) []byte {
	return append(TokenizeShareRecordIDByOwnerPrefix, address.MustLengthPrefix(owner)...)
}

// GetTokenizeShareRecordIdByOwnerAndIdKey returns the key of the specified owner and id. Intended for setting tokenizeShareRecord of an owner
func GetTokenizeShareRecordIDByOwnerAndIDKey(owner sdk.AccAddress, id uint64) []byte {
	return append(append(TokenizeShareRecordIDByOwnerPrefix, address.MustLengthPrefix(owner)...), sdk.Uint64ToBigEndian(id)...)
}

<<<<<<< HEAD
func GetTokenizeShareRecordIDByDenomKey(denom string) []byte {
	return append(TokenizeShareRecordIDByDenomPrefix, []byte(denom)...)
=======
func GetTokenizeShareRecordIdByDenomKey(denom string) []byte {
	return append(TokenizeShareRecordIdByDenomPrefix, []byte(denom)...)
}

// GetTokenizeSharesLockKey returns the key for storing a tokenize share lock for a specified account
func GetTokenizeSharesLockKey(owner sdk.AccAddress) []byte {
	return append(TokenizeSharesLockKey, address.MustLengthPrefix(owner)...)
}

// GetTokenizeShareAuthorizationTimeKey returns the prefix key used for getting a set of pending
// tokenize share unlocks that complete at the given time
func GetTokenizeShareAuthorizationTimeKey(timestamp time.Time) []byte {
	bz := sdk.FormatTimeBytes(timestamp)
	return append(TokenizeSharesUnlockQueueKey, bz...)
>>>>>>> 17bfefb5
}<|MERGE_RESOLUTION|>--- conflicted
+++ resolved
@@ -54,18 +54,12 @@
 	HistoricalInfoKey = []byte{0x50} // prefix for the historical info
 
 	TokenizeShareRecordPrefix          = []byte{0x61} // key for tokenizeshare record prefix
-<<<<<<< HEAD
 	TokenizeShareRecordIDByOwnerPrefix = []byte{0x62} // key for tokenizeshare record id by owner prefix
 	TokenizeShareRecordIDByDenomPrefix = []byte{0x63} // key for tokenizeshare record id by denom prefix
 	LastTokenizeShareRecordIDKey       = []byte{0x64} // key for last tokenize share record id
-=======
-	TokenizeShareRecordIdByOwnerPrefix = []byte{0x62} // key for tokenizeshare record id by owner prefix
-	TokenizeShareRecordIdByDenomPrefix = []byte{0x63} // key for tokenizeshare record id by denom prefix
-	LastTokenizeShareRecordIdKey       = []byte{0x64} // key for last tokenize share record id
 	TotalLiquidStakedTokensKey         = []byte{0x65} // key for total liquid staked tokens
 	TokenizeSharesLockKey              = []byte{0x66} // key for locking tokenize shares
 	TokenizeSharesUnlockQueueKey       = []byte{0x67} // key for the queue that unlocks tokenize shares
->>>>>>> 17bfefb5
 )
 
 // GetValidatorKey creates the key for the validator with address
@@ -381,12 +375,8 @@
 	return append(append(TokenizeShareRecordIDByOwnerPrefix, address.MustLengthPrefix(owner)...), sdk.Uint64ToBigEndian(id)...)
 }
 
-<<<<<<< HEAD
 func GetTokenizeShareRecordIDByDenomKey(denom string) []byte {
 	return append(TokenizeShareRecordIDByDenomPrefix, []byte(denom)...)
-=======
-func GetTokenizeShareRecordIdByDenomKey(denom string) []byte {
-	return append(TokenizeShareRecordIdByDenomPrefix, []byte(denom)...)
 }
 
 // GetTokenizeSharesLockKey returns the key for storing a tokenize share lock for a specified account
@@ -399,5 +389,4 @@
 func GetTokenizeShareAuthorizationTimeKey(timestamp time.Time) []byte {
 	bz := sdk.FormatTimeBytes(timestamp)
 	return append(TokenizeSharesUnlockQueueKey, bz...)
->>>>>>> 17bfefb5
 }