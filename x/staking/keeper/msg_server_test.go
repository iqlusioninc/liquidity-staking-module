package keeper_test

import (
	"fmt"
	"testing"
	"time"

	"github.com/cosmos/cosmos-sdk/crypto/keys/secp256k1"
	sdk "github.com/cosmos/cosmos-sdk/types"

	authtypes "github.com/cosmos/cosmos-sdk/x/auth/types"
	vesting "github.com/cosmos/cosmos-sdk/x/auth/vesting/exported"
	vestingtypes "github.com/cosmos/cosmos-sdk/x/auth/vesting/types"
	minttypes "github.com/cosmos/cosmos-sdk/x/mint/types"
	sdkstaking "github.com/cosmos/cosmos-sdk/x/staking/types"
	simapp "github.com/iqlusioninc/liquidity-staking-module/app"
	"github.com/iqlusioninc/liquidity-staking-module/x/staking/keeper"
	"github.com/iqlusioninc/liquidity-staking-module/x/staking/teststaking"
	"github.com/iqlusioninc/liquidity-staking-module/x/staking/types"
	"github.com/stretchr/testify/require"
)

func TestTokenizeSharesAndRedeemTokens(t *testing.T) {
	_, app, ctx := createTestInput(t)

	liquidStakingCapStrict := sdk.ZeroDec()
	liquidStakingCapConservative := sdk.MustNewDecFromStr("0.8")
	liquidStakingCapDisabled := sdk.OneDec()

	validatorBondStrict := sdk.OneDec()
	validatorBondConservative := sdk.NewDec(10)
	validatorBondDisabled := sdk.NewDec(-1)

	testCases := []struct {
		name                          string
<<<<<<< HEAD
		vestingAmount                 sdk.Int
		delegationAmount              sdk.Int
		tokenizeShareAmount           sdk.Int
		redeemAmount                  sdk.Int
		targetVestingDelAfterShare    sdk.Int
		targetVestingDelAfterRedeem   sdk.Int
		globalLiquidStakingCap        sdk.Dec
=======
		vestingAmount                 math.Int
		delegationAmount              math.Int
		tokenizeShareAmount           math.Int
		redeemAmount                  math.Int
		targetVestingDelAfterShare    math.Int
		targetVestingDelAfterRedeem   math.Int
>>>>>>> 4062d6bf
		slashFactor                   sdk.Dec
		globalLiquidStakingCap        sdk.Dec
		validatorLiquidStakingCap     sdk.Dec
		validatorBondFactor           sdk.Dec
		validatorBondDelegation       bool
		validatorBondDelegatorIndex   int
		delegatorIsLSTP               bool
		expTokenizeErr                bool
		expRedeemErr                  bool
		prevAccountDelegationExists   bool
		recordAccountDelegationExists bool
	}{
		{
			name:                          "full amount tokenize and redeem",
			vestingAmount:                 sdk.NewInt(0),
			delegationAmount:              app.StakingKeeper.TokensFromConsensusPower(ctx, 20),
			tokenizeShareAmount:           app.StakingKeeper.TokensFromConsensusPower(ctx, 20),
			redeemAmount:                  app.StakingKeeper.TokensFromConsensusPower(ctx, 20),
			slashFactor:                   sdk.ZeroDec(),
			globalLiquidStakingCap:        liquidStakingCapDisabled,
			validatorLiquidStakingCap:     liquidStakingCapDisabled,
			validatorBondFactor:           validatorBondDisabled,
			validatorBondDelegation:       false,
			expTokenizeErr:                false,
			expRedeemErr:                  false,
			prevAccountDelegationExists:   false,
			recordAccountDelegationExists: false,
		},
		{
			name:                          "full amount tokenize and partial redeem",
			vestingAmount:                 sdk.NewInt(0),
			delegationAmount:              app.StakingKeeper.TokensFromConsensusPower(ctx, 20),
			tokenizeShareAmount:           app.StakingKeeper.TokensFromConsensusPower(ctx, 20),
			redeemAmount:                  app.StakingKeeper.TokensFromConsensusPower(ctx, 10),
			slashFactor:                   sdk.ZeroDec(),
			globalLiquidStakingCap:        liquidStakingCapDisabled,
			validatorLiquidStakingCap:     liquidStakingCapDisabled,
			validatorBondFactor:           validatorBondDisabled,
			validatorBondDelegation:       false,
			expTokenizeErr:                false,
			expRedeemErr:                  false,
			prevAccountDelegationExists:   false,
			recordAccountDelegationExists: true,
		},
		{
			name:                          "partial amount tokenize and full redeem",
			vestingAmount:                 sdk.NewInt(0),
			delegationAmount:              app.StakingKeeper.TokensFromConsensusPower(ctx, 20),
			tokenizeShareAmount:           app.StakingKeeper.TokensFromConsensusPower(ctx, 10),
			redeemAmount:                  app.StakingKeeper.TokensFromConsensusPower(ctx, 10),
			slashFactor:                   sdk.ZeroDec(),
			globalLiquidStakingCap:        liquidStakingCapDisabled,
			validatorLiquidStakingCap:     liquidStakingCapDisabled,
			validatorBondFactor:           validatorBondDisabled,
			validatorBondDelegation:       false,
			expTokenizeErr:                false,
			expRedeemErr:                  false,
			prevAccountDelegationExists:   true,
			recordAccountDelegationExists: false,
		},
		{
			name:                          "tokenize and redeem with slash",
			vestingAmount:                 sdk.NewInt(0),
			delegationAmount:              app.StakingKeeper.TokensFromConsensusPower(ctx, 20),
			tokenizeShareAmount:           app.StakingKeeper.TokensFromConsensusPower(ctx, 20),
			redeemAmount:                  app.StakingKeeper.TokensFromConsensusPower(ctx, 10),
			slashFactor:                   sdk.MustNewDecFromStr("0.1"),
			globalLiquidStakingCap:        liquidStakingCapDisabled,
			validatorLiquidStakingCap:     liquidStakingCapDisabled,
			validatorBondFactor:           validatorBondDisabled,
			validatorBondDelegation:       false,
			expTokenizeErr:                false,
			expRedeemErr:                  false,
			prevAccountDelegationExists:   false,
			recordAccountDelegationExists: true,
		},
		{
			name:                      "over tokenize",
			vestingAmount:             sdk.NewInt(0),
			delegationAmount:          app.StakingKeeper.TokensFromConsensusPower(ctx, 20),
			tokenizeShareAmount:       app.StakingKeeper.TokensFromConsensusPower(ctx, 30),
			redeemAmount:              app.StakingKeeper.TokensFromConsensusPower(ctx, 20),
			slashFactor:               sdk.ZeroDec(),
			globalLiquidStakingCap:    liquidStakingCapDisabled,
			validatorLiquidStakingCap: liquidStakingCapDisabled,
			validatorBondFactor:       validatorBondDisabled,
			validatorBondDelegation:   false,
			expTokenizeErr:            true,
			expRedeemErr:              false,
		},
		{
			name:                      "over redeem",
			vestingAmount:             sdk.NewInt(0),
			delegationAmount:          app.StakingKeeper.TokensFromConsensusPower(ctx, 20),
			tokenizeShareAmount:       app.StakingKeeper.TokensFromConsensusPower(ctx, 20),
			redeemAmount:              app.StakingKeeper.TokensFromConsensusPower(ctx, 40),
			slashFactor:               sdk.ZeroDec(),
			globalLiquidStakingCap:    liquidStakingCapDisabled,
			validatorLiquidStakingCap: liquidStakingCapDisabled,
			validatorBondFactor:       validatorBondDisabled,
			validatorBondDelegation:   false,
			expTokenizeErr:            false,
			expRedeemErr:              true,
		},
		{
			name:                        "vesting account tokenize share failure",
			vestingAmount:               app.StakingKeeper.TokensFromConsensusPower(ctx, 10),
			delegationAmount:            app.StakingKeeper.TokensFromConsensusPower(ctx, 20),
			tokenizeShareAmount:         app.StakingKeeper.TokensFromConsensusPower(ctx, 20),
			redeemAmount:                app.StakingKeeper.TokensFromConsensusPower(ctx, 20),
			slashFactor:                 sdk.ZeroDec(),
			globalLiquidStakingCap:      liquidStakingCapDisabled,
			validatorLiquidStakingCap:   liquidStakingCapDisabled,
			validatorBondFactor:         validatorBondDisabled,
			validatorBondDelegation:     false,
			expTokenizeErr:              true,
			expRedeemErr:                false,
			prevAccountDelegationExists: true,
		},
		{
			name:                        "vesting account tokenize share success",
			vestingAmount:               app.StakingKeeper.TokensFromConsensusPower(ctx, 10),
			delegationAmount:            app.StakingKeeper.TokensFromConsensusPower(ctx, 20),
			tokenizeShareAmount:         app.StakingKeeper.TokensFromConsensusPower(ctx, 10),
			redeemAmount:                app.StakingKeeper.TokensFromConsensusPower(ctx, 10),
			targetVestingDelAfterShare:  app.StakingKeeper.TokensFromConsensusPower(ctx, 10),
			targetVestingDelAfterRedeem: app.StakingKeeper.TokensFromConsensusPower(ctx, 10),
			slashFactor:                 sdk.ZeroDec(),
			globalLiquidStakingCap:      liquidStakingCapDisabled,
			validatorLiquidStakingCap:   liquidStakingCapDisabled,
			validatorBondFactor:         validatorBondDisabled,
			validatorBondDelegation:     false,
			expTokenizeErr:              false,
			expRedeemErr:                false,
			prevAccountDelegationExists: true,
		},
		{
			name:                        "try tokenize share for a validator-bond delegation",
			vestingAmount:               app.StakingKeeper.TokensFromConsensusPower(ctx, 10),
			delegationAmount:            app.StakingKeeper.TokensFromConsensusPower(ctx, 20),
			tokenizeShareAmount:         app.StakingKeeper.TokensFromConsensusPower(ctx, 10),
			redeemAmount:                app.StakingKeeper.TokensFromConsensusPower(ctx, 10),
			targetVestingDelAfterShare:  app.StakingKeeper.TokensFromConsensusPower(ctx, 10),
			targetVestingDelAfterRedeem: app.StakingKeeper.TokensFromConsensusPower(ctx, 10),
			slashFactor:                 sdk.ZeroDec(),
			globalLiquidStakingCap:      liquidStakingCapDisabled,
			validatorLiquidStakingCap:   liquidStakingCapDisabled,
			validatorBondFactor:         validatorBondConservative,
			validatorBondDelegation:     true,
			validatorBondDelegatorIndex: 1,
			expTokenizeErr:              true,
			expRedeemErr:                false,
			prevAccountDelegationExists: true,
		},
		{
			name:                        "strict validator-bond - tokenization fails",
			vestingAmount:               app.StakingKeeper.TokensFromConsensusPower(ctx, 10),
			delegationAmount:            app.StakingKeeper.TokensFromConsensusPower(ctx, 20),
			tokenizeShareAmount:         app.StakingKeeper.TokensFromConsensusPower(ctx, 10),
			redeemAmount:                app.StakingKeeper.TokensFromConsensusPower(ctx, 10),
			targetVestingDelAfterShare:  app.StakingKeeper.TokensFromConsensusPower(ctx, 10),
			targetVestingDelAfterRedeem: app.StakingKeeper.TokensFromConsensusPower(ctx, 10),
			slashFactor:                 sdk.ZeroDec(),
			globalLiquidStakingCap:      liquidStakingCapDisabled,
			validatorLiquidStakingCap:   liquidStakingCapDisabled,
			validatorBondFactor:         validatorBondStrict,
			validatorBondDelegation:     false,
			expTokenizeErr:              true,
			expRedeemErr:                false,
			prevAccountDelegationExists: true,
		},
		{
			name:                        "conservative validator-bond - successful tokenization",
			vestingAmount:               app.StakingKeeper.TokensFromConsensusPower(ctx, 10),
			delegationAmount:            app.StakingKeeper.TokensFromConsensusPower(ctx, 20),
			tokenizeShareAmount:         app.StakingKeeper.TokensFromConsensusPower(ctx, 10),
			redeemAmount:                app.StakingKeeper.TokensFromConsensusPower(ctx, 10),
			targetVestingDelAfterShare:  app.StakingKeeper.TokensFromConsensusPower(ctx, 10),
			targetVestingDelAfterRedeem: app.StakingKeeper.TokensFromConsensusPower(ctx, 10),
			slashFactor:                 sdk.ZeroDec(),
			globalLiquidStakingCap:      liquidStakingCapDisabled,
			validatorLiquidStakingCap:   liquidStakingCapDisabled,
			validatorBondFactor:         validatorBondConservative,
			validatorBondDelegation:     true,
			validatorBondDelegatorIndex: 0,
			expTokenizeErr:              false,
			expRedeemErr:                false,
			prevAccountDelegationExists: true,
		},
		{
			name:                        "strict global liquid staking cap - tokenization fails",
			vestingAmount:               app.StakingKeeper.TokensFromConsensusPower(ctx, 10),
			delegationAmount:            app.StakingKeeper.TokensFromConsensusPower(ctx, 20),
			tokenizeShareAmount:         app.StakingKeeper.TokensFromConsensusPower(ctx, 10),
			redeemAmount:                app.StakingKeeper.TokensFromConsensusPower(ctx, 10),
			targetVestingDelAfterShare:  app.StakingKeeper.TokensFromConsensusPower(ctx, 10),
			targetVestingDelAfterRedeem: app.StakingKeeper.TokensFromConsensusPower(ctx, 10),
			slashFactor:                 sdk.ZeroDec(),
			globalLiquidStakingCap:      liquidStakingCapStrict,
			validatorLiquidStakingCap:   liquidStakingCapDisabled,
			validatorBondFactor:         validatorBondDisabled,
			validatorBondDelegation:     true,
			validatorBondDelegatorIndex: 0,
			expTokenizeErr:              true,
			expRedeemErr:                false,
			prevAccountDelegationExists: true,
		},
		{
			name:                        "conservative global liquid staking cap - successful tokenization",
			vestingAmount:               app.StakingKeeper.TokensFromConsensusPower(ctx, 10),
			delegationAmount:            app.StakingKeeper.TokensFromConsensusPower(ctx, 20),
			tokenizeShareAmount:         app.StakingKeeper.TokensFromConsensusPower(ctx, 10),
			redeemAmount:                app.StakingKeeper.TokensFromConsensusPower(ctx, 10),
			targetVestingDelAfterShare:  app.StakingKeeper.TokensFromConsensusPower(ctx, 10),
			targetVestingDelAfterRedeem: app.StakingKeeper.TokensFromConsensusPower(ctx, 10),
			slashFactor:                 sdk.ZeroDec(),
			globalLiquidStakingCap:      liquidStakingCapConservative,
			validatorLiquidStakingCap:   liquidStakingCapDisabled,
			validatorBondFactor:         validatorBondDisabled,
			validatorBondDelegation:     true,
			validatorBondDelegatorIndex: 0,
			expTokenizeErr:              false,
			expRedeemErr:                false,
			prevAccountDelegationExists: true,
		},
		{
			name:                        "strict validator liquid staking cap - tokenization fails",
			vestingAmount:               app.StakingKeeper.TokensFromConsensusPower(ctx, 10),
			delegationAmount:            app.StakingKeeper.TokensFromConsensusPower(ctx, 20),
			tokenizeShareAmount:         app.StakingKeeper.TokensFromConsensusPower(ctx, 10),
			redeemAmount:                app.StakingKeeper.TokensFromConsensusPower(ctx, 10),
			targetVestingDelAfterShare:  app.StakingKeeper.TokensFromConsensusPower(ctx, 10),
			targetVestingDelAfterRedeem: app.StakingKeeper.TokensFromConsensusPower(ctx, 10),
			slashFactor:                 sdk.ZeroDec(),
			globalLiquidStakingCap:      liquidStakingCapDisabled,
			validatorLiquidStakingCap:   liquidStakingCapStrict,
			validatorBondFactor:         validatorBondDisabled,
			validatorBondDelegation:     true,
			validatorBondDelegatorIndex: 0,
			expTokenizeErr:              true,
			expRedeemErr:                false,
			prevAccountDelegationExists: true,
		},
		{
			name:                        "conservative validator liquid staking cap - successful tokenization",
			vestingAmount:               app.StakingKeeper.TokensFromConsensusPower(ctx, 10),
			delegationAmount:            app.StakingKeeper.TokensFromConsensusPower(ctx, 20),
			tokenizeShareAmount:         app.StakingKeeper.TokensFromConsensusPower(ctx, 10),
			redeemAmount:                app.StakingKeeper.TokensFromConsensusPower(ctx, 10),
			targetVestingDelAfterShare:  app.StakingKeeper.TokensFromConsensusPower(ctx, 10),
			targetVestingDelAfterRedeem: app.StakingKeeper.TokensFromConsensusPower(ctx, 10),
			slashFactor:                 sdk.ZeroDec(),
			globalLiquidStakingCap:      liquidStakingCapDisabled,
			validatorLiquidStakingCap:   liquidStakingCapConservative,
			validatorBondFactor:         validatorBondDisabled,
			validatorBondDelegation:     true,
			validatorBondDelegatorIndex: 0,
			expTokenizeErr:              false,
			expRedeemErr:                false,
			prevAccountDelegationExists: true,
		},
		{
			name:                        "all caps set conservatively - successful tokenize share",
			vestingAmount:               app.StakingKeeper.TokensFromConsensusPower(ctx, 10),
			delegationAmount:            app.StakingKeeper.TokensFromConsensusPower(ctx, 20),
			tokenizeShareAmount:         app.StakingKeeper.TokensFromConsensusPower(ctx, 10),
			redeemAmount:                app.StakingKeeper.TokensFromConsensusPower(ctx, 10),
			targetVestingDelAfterShare:  app.StakingKeeper.TokensFromConsensusPower(ctx, 10),
			targetVestingDelAfterRedeem: app.StakingKeeper.TokensFromConsensusPower(ctx, 10),
			slashFactor:                 sdk.ZeroDec(),
			globalLiquidStakingCap:      liquidStakingCapConservative,
			validatorLiquidStakingCap:   liquidStakingCapConservative,
			validatorBondFactor:         validatorBondConservative,
			validatorBondDelegation:     true,
			validatorBondDelegatorIndex: 0,
			expTokenizeErr:              false,
			expRedeemErr:                false,
			prevAccountDelegationExists: true,
		},
		{
			name:                        "delegator is a liquid staking provider - accounting should not update",
			vestingAmount:               sdk.ZeroInt(),
			delegationAmount:            app.StakingKeeper.TokensFromConsensusPower(ctx, 20),
			tokenizeShareAmount:         app.StakingKeeper.TokensFromConsensusPower(ctx, 10),
			redeemAmount:                app.StakingKeeper.TokensFromConsensusPower(ctx, 10),
			targetVestingDelAfterShare:  app.StakingKeeper.TokensFromConsensusPower(ctx, 10),
			targetVestingDelAfterRedeem: app.StakingKeeper.TokensFromConsensusPower(ctx, 10),
			slashFactor:                 sdk.ZeroDec(),
			globalLiquidStakingCap:      liquidStakingCapConservative,
			validatorLiquidStakingCap:   liquidStakingCapConservative,
			validatorBondFactor:         validatorBondConservative,
			delegatorIsLSTP:             true,
			validatorBondDelegation:     true,
			validatorBondDelegatorIndex: 0,
			expTokenizeErr:              false,
			expRedeemErr:                false,
			prevAccountDelegationExists: true,
		},
	}

	for _, tc := range testCases {
		t.Run(tc.name, func(t *testing.T) {
			_, app, ctx = createTestInput(t)
			addrs := simapp.AddTestAddrs(app, ctx, 2, app.StakingKeeper.TokensFromConsensusPower(ctx, 10000))
			addrAcc1, addrAcc2 := addrs[0], addrs[1]
			addrVal1, addrVal2 := sdk.ValAddress(addrAcc1), sdk.ValAddress(addrAcc2)

			// Create ICA module account
			icaAccountAddress := createICAAccount(app, ctx, "ica-module-account")

			// Fund module account
			delegationCoin := sdk.NewCoin(app.StakingKeeper.BondDenom(ctx), tc.delegationAmount)
			err := app.BankKeeper.MintCoins(ctx, minttypes.ModuleName, sdk.NewCoins(delegationCoin))
			require.NoError(t, err)
			app.BankKeeper.SendCoinsFromModuleToAccount(ctx, minttypes.ModuleName, icaAccountAddress, sdk.NewCoins(delegationCoin))
			require.NoError(t, err)

			// set the delegator address depending on whether the delegator should be a liquid staking provider
			delegatorAccount := addrAcc2
			if tc.delegatorIsLSTP {
				delegatorAccount = icaAccountAddress
			}

			// set validator bond factor and global liquid staking cap
			params := app.StakingKeeper.GetParams(ctx)
			params.ValidatorBondFactor = tc.validatorBondFactor
			params.GlobalLiquidStakingCap = tc.globalLiquidStakingCap
			params.ValidatorLiquidStakingCap = tc.validatorLiquidStakingCap
			app.StakingKeeper.SetParams(ctx, params)

			// set the total liquid staked tokens
			app.StakingKeeper.SetTotalLiquidStakedTokens(ctx, sdk.ZeroInt())

			if !tc.vestingAmount.IsZero() {
				// create vesting account
				pubkey := secp256k1.GenPrivKey().PubKey()
				baseAcc := authtypes.NewBaseAccount(addrAcc2, pubkey, 0, 0)
				initialVesting := sdk.NewCoins(sdk.NewCoin(sdk.DefaultBondDenom, tc.vestingAmount))
				baseVestingWithCoins := vestingtypes.NewBaseVestingAccount(baseAcc, initialVesting, ctx.BlockTime().Unix()+86400*365)
				delayedVestingAccount := vestingtypes.NewDelayedVestingAccountRaw(baseVestingWithCoins)
				app.AccountKeeper.SetAccount(ctx, delayedVestingAccount)
			}

			pubKeys := simapp.CreateTestPubKeys(2)
			pk1, pk2 := pubKeys[0], pubKeys[1]

			// Create Validators and Delegation
			val1 := teststaking.NewValidator(t, addrVal1, pk1)
			val1.Status = sdkstaking.Bonded
			app.StakingKeeper.SetValidator(ctx, val1)
			app.StakingKeeper.SetValidatorByPowerIndex(ctx, val1)
			err = app.StakingKeeper.SetValidatorByConsAddr(ctx, val1)
			require.NoError(t, err)

			val2 := teststaking.NewValidator(t, addrVal2, pk2)
			val2.Status = sdkstaking.Bonded
			app.StakingKeeper.SetValidator(ctx, val2)
			app.StakingKeeper.SetValidatorByPowerIndex(ctx, val2)
			err = app.StakingKeeper.SetValidatorByConsAddr(ctx, val2)
			require.NoError(t, err)

			// Delegate from both the main delegator as well as a random account so there is a
			// non-zero delegation after redemption
			err = delegateCoinsFromAccount(ctx, app, delegatorAccount, tc.delegationAmount, val1)
			require.NoError(t, err)

			// apply TM updates
			applyValidatorSetUpdates(t, ctx, app.StakingKeeper, -1)

			_, found := app.StakingKeeper.GetLiquidDelegation(ctx, delegatorAccount, addrVal1)
			require.True(t, found, "delegation not found after delegate")

			lastRecordId := app.StakingKeeper.GetLastTokenizeShareRecordId(ctx)
			oldValidator, found := app.StakingKeeper.GetLiquidValidator(ctx, addrVal1)
			require.True(t, found)

			msgServer := keeper.NewMsgServerImpl(app.StakingKeeper)
			if tc.validatorBondDelegation {
				err := delegateCoinsFromAccount(ctx, app, addrs[tc.validatorBondDelegatorIndex], tc.delegationAmount, val1)
				require.NoError(t, err)
				_, err = msgServer.ValidatorBond(sdk.WrapSDKContext(ctx), &types.MsgValidatorBond{
					DelegatorAddress: addrs[tc.validatorBondDelegatorIndex].String(),
					ValidatorAddress: addrVal1.String(),
				})
				require.NoError(t, err)
			}

			resp, err := msgServer.TokenizeShares(sdk.WrapSDKContext(ctx), &types.MsgTokenizeShares{
				DelegatorAddress:    delegatorAccount.String(),
				ValidatorAddress:    addrVal1.String(),
				Amount:              sdk.NewCoin(app.StakingKeeper.BondDenom(ctx), tc.tokenizeShareAmount),
				TokenizedShareOwner: delegatorAccount.String(),
			})
			if tc.expTokenizeErr {
				require.Error(t, err)
				return
			}
			require.NoError(t, err)

			// check last record id increase
			require.Equal(t, lastRecordId+1, app.StakingKeeper.GetLastTokenizeShareRecordId(ctx))

			// ensure validator's total tokens is consistent
			newValidator, found := app.StakingKeeper.GetLiquidValidator(ctx, addrVal1)
			require.True(t, found)
			require.Equal(t, oldValidator.Tokens, newValidator.Tokens)

			// if the delegator was not a provider, check that the total liquid staked and validator liquid shares increased
			totalLiquidTokensAfterTokenization := app.StakingKeeper.GetTotalLiquidStakedTokens(ctx)
			validatorLiquidSharesAfterTokenization := newValidator.TotalLiquidShares
			if !tc.delegatorIsLSTP {
				require.Equal(t, tc.tokenizeShareAmount.String(), totalLiquidTokensAfterTokenization.String(), "total liquid tokens after tokenization")
				require.Equal(t, tc.tokenizeShareAmount.String(), validatorLiquidSharesAfterTokenization.TruncateInt().String(), "validator liquid shares after tokenization")
			} else {
				require.True(t, totalLiquidTokensAfterTokenization.IsZero(), "zero liquid tokens after tokenization")
				require.True(t, validatorLiquidSharesAfterTokenization.IsZero(), "zero liquid validator shares after tokenization")
			}

			if tc.vestingAmount.IsPositive() {
				acc := app.AccountKeeper.GetAccount(ctx, addrAcc2)
				vestingAcc := acc.(vesting.VestingAccount)
				require.Equal(t, vestingAcc.GetDelegatedVesting().AmountOf(app.StakingKeeper.BondDenom(ctx)).String(), tc.targetVestingDelAfterShare.String())
			}

			if tc.prevAccountDelegationExists {
				_, found = app.StakingKeeper.GetLiquidDelegation(ctx, delegatorAccount, addrVal1)
				require.True(t, found, "delegation found after partial tokenize share")
			} else {
				_, found = app.StakingKeeper.GetLiquidDelegation(ctx, delegatorAccount, addrVal1)
				require.False(t, found, "delegation found after full tokenize share")
			}

			shareToken := app.BankKeeper.GetBalance(ctx, delegatorAccount, resp.Amount.Denom)
			require.Equal(t, resp.Amount, shareToken)
			_, found = app.StakingKeeper.GetLiquidValidator(ctx, addrVal1)
			require.True(t, found, true, "validator not found")

			records := app.StakingKeeper.GetAllTokenizeShareRecords(ctx)
			require.Len(t, records, 1)
			delegation, found := app.StakingKeeper.GetLiquidDelegation(ctx, records[0].GetModuleAddress(), addrVal1)
			require.True(t, found, "delegation not found from tokenize share module account after tokenize share")

			// slash before redeem
			slashedTokens := sdk.ZeroInt()
			redeemedShares := tc.redeemAmount
			redeemedTokens := tc.redeemAmount
			if tc.slashFactor.IsPositive() {
				consAddr, err := val1.GetConsAddr()
				require.NoError(t, err)
				ctx = ctx.WithBlockHeight(100)
				val1, found = app.StakingKeeper.GetLiquidValidator(ctx, addrVal1)
				require.True(t, found)
				power := app.StakingKeeper.TokensToConsensusPower(ctx, val1.Tokens)
<<<<<<< HEAD
				app.StakingKeeper.Slash(ctx, consAddr, 10, power, tc.slashFactor, 0)
=======
				app.StakingKeeper.Slash(ctx, consAddr, 10, power, tc.slashFactor)
				slashedTokens = sdk.NewDecFromInt(val1.Tokens).Mul(tc.slashFactor).TruncateInt()

				val1, _ := app.StakingKeeper.GetLiquidValidator(ctx, addrVal1)
				redeemedShares = delegation.Shares.Mul(sdk.NewDecFromInt(tc.redeemAmount)).QuoInt(shareToken.Amount).TruncateInt()
				redeemedTokens = val1.TokensFromShares(sdk.NewDecFromInt(redeemedShares)).TruncateInt()
>>>>>>> 4062d6bf
			}

			// get deletagor balance and delegation
			bondDenomAmountBefore := app.BankKeeper.GetBalance(ctx, delegatorAccount, app.StakingKeeper.BondDenom(ctx))
			val1, found = app.StakingKeeper.GetLiquidValidator(ctx, addrVal1)
			require.True(t, found)
			delegation, found = app.StakingKeeper.GetLiquidDelegation(ctx, delegatorAccount, addrVal1)
			if !found {
				delegation = types.Delegation{Shares: sdk.ZeroDec()}
			}
			delAmountBefore := val1.TokensFromShares(delegation.Shares)
			oldValidator, found = app.StakingKeeper.GetLiquidValidator(ctx, addrVal1)
			require.True(t, found)

			_, err = msgServer.RedeemTokens(sdk.WrapSDKContext(ctx), &types.MsgRedeemTokensforShares{
				DelegatorAddress: delegatorAccount.String(),
				Amount:           sdk.NewCoin(resp.Amount.Denom, tc.redeemAmount),
			})
			if tc.expRedeemErr {
				require.Error(t, err)
				return
			}
			require.NoError(t, err)

			// ensure validator's total tokens is consistent
			newValidator, found = app.StakingKeeper.GetLiquidValidator(ctx, addrVal1)
			require.True(t, found)
			require.Equal(t, oldValidator.Tokens, newValidator.Tokens)

			// if the delegator was not a liuqid staking provider, check that the total liquid staked
			// and total liquid shares decreased
			totalLiquidTokensAfterRedemption := app.StakingKeeper.GetTotalLiquidStakedTokens(ctx)
			validatorLiquidSharesAfterRedemption := newValidator.TotalLiquidShares
			expectedLiquidTokens := totalLiquidTokensAfterTokenization.Sub(redeemedTokens).Sub(slashedTokens)
			expectedLiquidShares := validatorLiquidSharesAfterTokenization.Sub(sdk.NewDecFromInt(redeemedShares))
			if !tc.delegatorIsLSTP {
				require.Equal(t, expectedLiquidTokens.String(), totalLiquidTokensAfterRedemption.String(), "total liquid tokens after redemption")
				require.Equal(t, expectedLiquidShares.String(), validatorLiquidSharesAfterRedemption.String(), "validator liquid shares after tokenization")
			} else {
				require.True(t, totalLiquidTokensAfterRedemption.IsZero(), "zero liquid tokens after redemption")
				require.True(t, validatorLiquidSharesAfterRedemption.IsZero(), "zero liquid validator shares after redemption")
			}

			if tc.vestingAmount.IsPositive() {
				acc := app.AccountKeeper.GetAccount(ctx, addrAcc2)
				vestingAcc := acc.(vesting.VestingAccount)
				require.Equal(t, vestingAcc.GetDelegatedVesting().AmountOf(app.StakingKeeper.BondDenom(ctx)).String(), tc.targetVestingDelAfterRedeem.String())
			}

			expectedDelegatedShares := sdk.NewDecFromInt(tc.delegationAmount.Sub(tc.tokenizeShareAmount).Add(tc.redeemAmount))
			delegation, found = app.StakingKeeper.GetLiquidDelegation(ctx, delegatorAccount, addrVal1)
			require.True(t, found, "delegation not found after redeem tokens")
			require.Equal(t, delegatorAccount.String(), delegation.DelegatorAddress)
			require.Equal(t, addrVal1.String(), delegation.ValidatorAddress)
			require.Equal(t, expectedDelegatedShares, delegation.Shares, "delegation shares after redeem")

			// check delegator balance is not changed
			bondDenomAmountAfter := app.BankKeeper.GetBalance(ctx, delegatorAccount, app.StakingKeeper.BondDenom(ctx))
			require.Equal(t, bondDenomAmountAfter.Amount.String(), bondDenomAmountBefore.Amount.String())

			// get delegation amount is changed correctly
			val1, found = app.StakingKeeper.GetLiquidValidator(ctx, addrVal1)
			require.True(t, found)
			delegation, found = app.StakingKeeper.GetLiquidDelegation(ctx, delegatorAccount, addrVal1)
			if !found {
				delegation = types.Delegation{Shares: sdk.ZeroDec()}
			}
			delAmountAfter := val1.TokensFromShares(delegation.Shares)
			require.Equal(t, delAmountAfter.String(), delAmountBefore.Add(sdk.NewDecFromInt(tc.redeemAmount).Mul(sdk.OneDec().Sub(tc.slashFactor))).String())

			shareToken = app.BankKeeper.GetBalance(ctx, delegatorAccount, resp.Amount.Denom)
			require.Equal(t, shareToken.Amount.String(), tc.tokenizeShareAmount.Sub(tc.redeemAmount).String())
			_, found = app.StakingKeeper.GetLiquidValidator(ctx, addrVal1)
			require.True(t, found, true, "validator not found")

			if tc.recordAccountDelegationExists {
				_, found = app.StakingKeeper.GetLiquidDelegation(ctx, records[0].GetModuleAddress(), addrVal1)
				require.True(t, found, "delegation not found from tokenize share module account after redeem partial amount")

				records = app.StakingKeeper.GetAllTokenizeShareRecords(ctx)
				require.Len(t, records, 1)
			} else {
				_, found = app.StakingKeeper.GetLiquidDelegation(ctx, records[0].GetModuleAddress(), addrVal1)
				require.False(t, found, "delegation found from tokenize share module account after redeem full amount")

				records = app.StakingKeeper.GetAllTokenizeShareRecords(ctx)
				require.Len(t, records, 0)
			}
		})
	}
}

func TestTransferTokenizeShareRecord(t *testing.T) {
	_, app, ctx := createTestInput(t)

	addrs := simapp.AddTestAddrs(app, ctx, 3, app.StakingKeeper.TokensFromConsensusPower(ctx, 10000))
	addrAcc1, addrAcc2, valAcc := addrs[0], addrs[1], addrs[2]
	addrVal := sdk.ValAddress(valAcc)

	pubKeys := simapp.CreateTestPubKeys(1)
	pk := pubKeys[0]

	val := teststaking.NewValidator(t, addrVal, pk)
	app.StakingKeeper.SetValidator(ctx, val)
	app.StakingKeeper.SetValidatorByPowerIndex(ctx, val)

	// apply TM updates
	applyValidatorSetUpdates(t, ctx, app.StakingKeeper, -1)

	msgServer := keeper.NewMsgServerImpl(app.StakingKeeper)

	err := app.StakingKeeper.AddTokenizeShareRecord(ctx, types.TokenizeShareRecord{
		Id:            1,
		Owner:         addrAcc1.String(),
		ModuleAccount: "module_account",
		Validator:     val.String(),
	})
	require.NoError(t, err)

	_, err = msgServer.TransferTokenizeShareRecord(sdk.WrapSDKContext(ctx), &types.MsgTransferTokenizeShareRecord{
		TokenizeShareRecordId: 1,
		Sender:                addrAcc1.String(),
		NewOwner:              addrAcc2.String(),
	})
	require.NoError(t, err)

	record, err := app.StakingKeeper.GetTokenizeShareRecord(ctx, 1)
	require.NoError(t, err)
	require.Equal(t, record.Owner, addrAcc2.String())

	records := app.StakingKeeper.GetTokenizeShareRecordsByOwner(ctx, addrAcc1)
	require.Len(t, records, 0)
	records = app.StakingKeeper.GetTokenizeShareRecordsByOwner(ctx, addrAcc2)
	require.Len(t, records, 1)
}

func TestValidatorBond(t *testing.T) {
	_, app, ctx := createTestInput(t)

	testCases := []struct {
		name                 string
		createValidator      bool
		createDelegation     bool
		alreadyValidatorBond bool
		delegatorIsLSTP      bool
		expectedErr          error
	}{
		{
			name:                 "successful validator bond",
			createValidator:      true,
			createDelegation:     true,
			alreadyValidatorBond: false,
			delegatorIsLSTP:      false,
		},
		{
			name:                 "successful with existing validator bond",
			createValidator:      true,
			createDelegation:     true,
			alreadyValidatorBond: true,
			delegatorIsLSTP:      false,
		},
		{
			name:                 "validator does not not exist",
			createValidator:      false,
			createDelegation:     false,
			alreadyValidatorBond: false,
			delegatorIsLSTP:      false,
			expectedErr:          sdkstaking.ErrNoValidatorFound,
		},
		{
			name:                 "delegation not exist case",
			createValidator:      true,
			createDelegation:     false,
			alreadyValidatorBond: false,
			delegatorIsLSTP:      false,
			expectedErr:          sdkstaking.ErrNoDelegation,
		},
		{
			name:                 "delegator is a liquid staking provider",
			createValidator:      true,
			createDelegation:     true,
			alreadyValidatorBond: false,
			delegatorIsLSTP:      true,
			expectedErr:          types.ErrValidatorBondNotAllowedFromModuleAccount,
		},
	}

	for _, tc := range testCases {
		t.Run(tc.name, func(t *testing.T) {
			_, app, ctx = createTestInput(t)

			pubKeys := simapp.CreateTestPubKeys(2)
			validatorPubKey := pubKeys[0]
			delegatorPubKey := pubKeys[1]

			delegatorAddress := sdk.AccAddress(delegatorPubKey.Address())
			validatorAddress := sdk.ValAddress(validatorPubKey.Address())
			icaAccountAddress := createICAAccount(app, ctx, "ica-module-account")

			// Set the delegator address to either be a user account or an ICA account depending on the test case
			if tc.delegatorIsLSTP {
				delegatorAddress = icaAccountAddress
			}

			// Fund the delegator
			delegationAmount := app.StakingKeeper.TokensFromConsensusPower(ctx, 20)
			coins := sdk.NewCoins(sdk.NewCoin(app.StakingKeeper.BondDenom(ctx), delegationAmount))

			err := app.BankKeeper.MintCoins(ctx, minttypes.ModuleName, coins)
			require.NoError(t, err, "no error expected when minting")

			err = app.BankKeeper.SendCoinsFromModuleToAccount(ctx, minttypes.ModuleName, delegatorAddress, coins)
			require.NoError(t, err, "no error expected when funding account")

			// Create Validator and delegation
			if tc.createValidator {
				validator := teststaking.NewValidator(t, validatorAddress, validatorPubKey)
				validator.Status = sdkstaking.Bonded
				app.StakingKeeper.SetValidator(ctx, validator)
				app.StakingKeeper.SetValidatorByPowerIndex(ctx, validator)
				app.StakingKeeper.SetValidatorByConsAddr(ctx, validator)

				// Optionally create the delegation, depending on the test case
				if tc.createDelegation {
					_, err = app.StakingKeeper.Delegate(ctx, delegatorAddress, delegationAmount, sdkstaking.Unbonded, validator, true)
					require.NoError(t, err, "no error expected when delegating")

					// Optionally, convert the delegation into a validator bond
					if tc.alreadyValidatorBond {
						delegation, found := app.StakingKeeper.GetLiquidDelegation(ctx, delegatorAddress, validatorAddress)
						require.True(t, found, "delegation should have been found")

						delegation.ValidatorBond = true
						app.StakingKeeper.SetDelegation(ctx, delegation)
					}
				}
			}

			// Call ValidatorBond
			msgServer := keeper.NewMsgServerImpl(app.StakingKeeper)
			_, err = msgServer.ValidatorBond(sdk.WrapSDKContext(ctx), &types.MsgValidatorBond{
				DelegatorAddress: delegatorAddress.String(),
				ValidatorAddress: validatorAddress.String(),
			})

			if tc.expectedErr != nil {
				require.ErrorContains(t, err, tc.expectedErr.Error())
			} else {
				require.NoError(t, err, "no error expected from validator bond transaction")

				// check validator bond true
				delegation, found := app.StakingKeeper.GetLiquidDelegation(ctx, delegatorAddress, validatorAddress)
				require.True(t, found, "delegation should have been found after validator bond")
				require.True(t, delegation.ValidatorBond, "delegation should be marked as a validator bond")

				// check total validator bond shares
				validator, found := app.StakingKeeper.GetLiquidValidator(ctx, validatorAddress)
				require.True(t, found, "validator should have been found after validator bond")

				if tc.alreadyValidatorBond {
					require.True(t, validator.TotalValidatorBondShares.IsZero(), "validator total shares should still be zero")
				} else {
					require.Equal(t, delegation.Shares.String(), validator.TotalValidatorBondShares.String(),
						"validator total shares should have increased")
				}
			}
		})
	}
}

func TestEnableDisableTokenizeShares(t *testing.T) {
	_, app, ctx := createTestInput(t)
	msgServer := keeper.NewMsgServerImpl(app.StakingKeeper)

	// Create a delegator and validator
	stakeAmount := sdk.NewInt(1000)
	stakeToken := sdk.NewCoin(app.StakingKeeper.BondDenom(ctx), stakeAmount)

	addresses := simapp.AddTestAddrs(app, ctx, 2, stakeAmount)
	delegatorAddress := addresses[0]

	pubKeys := simapp.CreateTestPubKeys(1)
	validatorAddress := sdk.ValAddress(addresses[1])
	validator := teststaking.NewValidator(t, validatorAddress, pubKeys[0])

	validator.DelegatorShares = sdk.NewDec(1_000_000)
	validator.Tokens = sdk.NewInt(1_000_000)
	app.StakingKeeper.SetValidator(ctx, validator)

	// Fix block time and set unbonding period to 1 day
	blockTime := time.Date(2023, 1, 1, 0, 0, 0, 0, time.UTC)
	ctx = ctx.WithBlockTime(blockTime)

	unbondingPeriod := time.Hour * 24
	params := app.StakingKeeper.GetParams(ctx)
	params.UnbondingTime = unbondingPeriod
	app.StakingKeeper.SetParams(ctx, params)

	// Build test messages (some of which will be reused)
	delegateMsg := types.MsgDelegate{
		DelegatorAddress: delegatorAddress.String(),
		ValidatorAddress: validatorAddress.String(),
		Amount:           stakeToken,
	}
	tokenizeMsg := types.MsgTokenizeShares{
		DelegatorAddress:    delegatorAddress.String(),
		ValidatorAddress:    validatorAddress.String(),
		Amount:              stakeToken,
		TokenizedShareOwner: delegatorAddress.String(),
	}
	redeemMsg := types.MsgRedeemTokensforShares{
		DelegatorAddress: delegatorAddress.String(),
	}
	disableMsg := types.MsgDisableTokenizeShares{
		DelegatorAddress: delegatorAddress.String(),
	}
	enableMsg := types.MsgEnableTokenizeShares{
		DelegatorAddress: delegatorAddress.String(),
	}

	// Delegate normally
	_, err := msgServer.Delegate(sdk.WrapSDKContext(ctx), &delegateMsg)
	require.NoError(t, err, "no error expected when delegating")

	// Tokenize shares - it should succeed
	_, err = msgServer.TokenizeShares(sdk.WrapSDKContext(ctx), &tokenizeMsg)
	require.NoError(t, err, "no error expected when tokenizing shares for the first time")

	liquidToken := app.BankKeeper.GetBalance(ctx, delegatorAddress, validatorAddress.String()+"/1")
	require.Equal(t, stakeAmount.Int64(), liquidToken.Amount.Int64(), "user received token after tokenizing share")

	// Redeem to remove all tokenized shares
	redeemMsg.Amount = liquidToken
	_, err = msgServer.RedeemTokens(sdk.WrapSDKContext(ctx), &redeemMsg)
	require.NoError(t, err, "no error expected when redeeming")

	// Attempt to enable tokenizing shares when there is no lock in place, it should error
	_, err = msgServer.EnableTokenizeShares(sdk.WrapSDKContext(ctx), &enableMsg)
	require.ErrorIs(t, err, types.ErrTokenizeSharesAlreadyEnabledForAccount)

	// Attempt to disable when no lock is in place, it should succeed
	_, err = msgServer.DisableTokenizeShares(sdk.WrapSDKContext(ctx), &disableMsg)
	require.NoError(t, err, "no error expected when disabling tokenization")

	// Disabling again while the lock is already in place, should error
	_, err = msgServer.DisableTokenizeShares(sdk.WrapSDKContext(ctx), &disableMsg)
	require.ErrorIs(t, err, types.ErrTokenizeSharesAlreadyDisabledForAccount)

	// Attempt to tokenize, it should fail since tokenization is disabled
	_, err = msgServer.TokenizeShares(sdk.WrapSDKContext(ctx), &tokenizeMsg)
	require.ErrorIs(t, err, types.ErrTokenizeSharesDisabledForAccount)

	// Now enable tokenization
	_, err = msgServer.EnableTokenizeShares(sdk.WrapSDKContext(ctx), &enableMsg)
	require.NoError(t, err, "no error expected when enabling tokenization")

	// Attempt to tokenize again, it should still fail since the unboning period has
	// not passed and the lock is still active
	_, err = msgServer.TokenizeShares(sdk.WrapSDKContext(ctx), &tokenizeMsg)
	require.ErrorIs(t, err, types.ErrTokenizeSharesDisabledForAccount)
	require.ErrorContains(t, err, fmt.Sprintf("tokenization will be allowed at %s",
		blockTime.Add(unbondingPeriod)))

	// Increment the block time by the unbonding period and remove the expired locks
	ctx = ctx.WithBlockTime(ctx.BlockTime().Add(unbondingPeriod))
	app.StakingKeeper.RemoveExpiredTokenizeShareLocks(ctx, ctx.BlockTime())

	// Attempt to tokenize again, it should succeed this time since the lock has expired
	_, err = msgServer.TokenizeShares(sdk.WrapSDKContext(ctx), &tokenizeMsg)
	require.NoError(t, err, "no error expected when tokenizing after lock has expired")
}

func TestUnbondValidator(t *testing.T) {
	_, app, ctx := createTestInput(t)
	addrs := simapp.AddTestAddrs(app, ctx, 2, app.StakingKeeper.TokensFromConsensusPower(ctx, 10000))
	addrAcc1 := addrs[0]
	addrVal1 := sdk.ValAddress(addrAcc1)

	pubKeys := simapp.CreateTestPubKeys(1)
	pk1 := pubKeys[0]

	// Create Validators and Delegation
	val1 := teststaking.NewValidator(t, addrVal1, pk1)
	val1.Status = sdkstaking.Bonded
	app.StakingKeeper.SetValidator(ctx, val1)
	app.StakingKeeper.SetValidatorByPowerIndex(ctx, val1)
	err := app.StakingKeeper.SetValidatorByConsAddr(ctx, val1)
	require.NoError(t, err)

	// try unbonding not available validator
	msgServer := keeper.NewMsgServerImpl(app.StakingKeeper)
	_, err = msgServer.UnbondValidator(sdk.WrapSDKContext(ctx), &types.MsgUnbondValidator{
		ValidatorAddress: sdk.ValAddress(addrs[1]).String(),
	})
	require.Error(t, err)

	// unbond validator
	_, err = msgServer.UnbondValidator(sdk.WrapSDKContext(ctx), &types.MsgUnbondValidator{
		ValidatorAddress: addrVal1.String(),
	})
	require.NoError(t, err)

	// check if validator is jailed
	validator, found := app.StakingKeeper.GetValidator(ctx, addrVal1)
	require.True(t, found)
	require.True(t, validator.Jailed)
}<|MERGE_RESOLUTION|>--- conflicted
+++ resolved
@@ -33,7 +33,6 @@
 
 	testCases := []struct {
 		name                          string
-<<<<<<< HEAD
 		vestingAmount                 sdk.Int
 		delegationAmount              sdk.Int
 		tokenizeShareAmount           sdk.Int
@@ -41,16 +40,7 @@
 		targetVestingDelAfterShare    sdk.Int
 		targetVestingDelAfterRedeem   sdk.Int
 		globalLiquidStakingCap        sdk.Dec
-=======
-		vestingAmount                 math.Int
-		delegationAmount              math.Int
-		tokenizeShareAmount           math.Int
-		redeemAmount                  math.Int
-		targetVestingDelAfterShare    math.Int
-		targetVestingDelAfterRedeem   math.Int
->>>>>>> 4062d6bf
 		slashFactor                   sdk.Dec
-		globalLiquidStakingCap        sdk.Dec
 		validatorLiquidStakingCap     sdk.Dec
 		validatorBondFactor           sdk.Dec
 		validatorBondDelegation       bool
@@ -502,16 +492,12 @@
 				val1, found = app.StakingKeeper.GetLiquidValidator(ctx, addrVal1)
 				require.True(t, found)
 				power := app.StakingKeeper.TokensToConsensusPower(ctx, val1.Tokens)
-<<<<<<< HEAD
 				app.StakingKeeper.Slash(ctx, consAddr, 10, power, tc.slashFactor, 0)
-=======
-				app.StakingKeeper.Slash(ctx, consAddr, 10, power, tc.slashFactor)
 				slashedTokens = sdk.NewDecFromInt(val1.Tokens).Mul(tc.slashFactor).TruncateInt()
 
 				val1, _ := app.StakingKeeper.GetLiquidValidator(ctx, addrVal1)
 				redeemedShares = delegation.Shares.Mul(sdk.NewDecFromInt(tc.redeemAmount)).QuoInt(shareToken.Amount).TruncateInt()
 				redeemedTokens = val1.TokensFromShares(sdk.NewDecFromInt(redeemedShares)).TruncateInt()
->>>>>>> 4062d6bf
 			}
 
 			// get deletagor balance and delegation
