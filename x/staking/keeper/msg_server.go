--- conflicted
+++ resolved
@@ -672,11 +672,7 @@
 	record := types.TokenizeShareRecord{
 		Id:            recordID,
 		Owner:         msg.TokenizedShareOwner,
-<<<<<<< HEAD
-		ModuleAccount: fmt.Sprintf("tokenizeshare_%d", recordID),
-=======
-		ModuleAccount: fmt.Sprintf("%s%d", types.TokenizeShareModuleAccountPrefix, recordId),
->>>>>>> 6f340199
+		ModuleAccount: fmt.Sprintf("%s%d", types.TokenizeShareModuleAccountPrefix, recordID),
 		Validator:     msg.ValidatorAddress,
 	}
 
