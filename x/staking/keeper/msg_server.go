--- conflicted
+++ resolved
@@ -681,11 +681,7 @@
 	record := types.TokenizeShareRecord{
 		Id:            recordID,
 		Owner:         msg.TokenizedShareOwner,
-<<<<<<< HEAD
-		ModuleAccount: fmt.Sprintf("tokenizeshare_%d", recordID),
-=======
-		ModuleAccount: fmt.Sprintf("%s%d", types.TokenizeShareModuleAccountPrefix, recordId),
->>>>>>> 17bfefb5
+		ModuleAccount: fmt.Sprintf("%s%d", types.TokenizeShareModuleAccountPrefix, recordID),
 		Validator:     msg.ValidatorAddress,
 	}
 
