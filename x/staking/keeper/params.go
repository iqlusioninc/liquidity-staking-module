package keeper

import (
	"time"

	"cosmossdk.io/math"
	sdk "github.com/cosmos/cosmos-sdk/types"
	sdkstakingtypes "github.com/cosmos/cosmos-sdk/x/staking/types"
	"github.com/iqlusioninc/liquidity-staking-module/x/staking/types"
)

// UnbondingTime
func (k Keeper) UnbondingTime(ctx sdk.Context) (res time.Duration) {
	k.paramstore.Get(ctx, types.KeyUnbondingTime, &res)
	return
}

// MaxValidators - Maximum number of validators
func (k Keeper) MaxValidators(ctx sdk.Context) (res uint32) {
	k.paramstore.Get(ctx, types.KeyMaxValidators, &res)
	return
}

// MaxEntries - Maximum number of simultaneous unbonding
// delegations or redelegations (per pair/trio)
func (k Keeper) MaxEntries(ctx sdk.Context) (res uint32) {
	k.paramstore.Get(ctx, types.KeyMaxEntries, &res)
	return
}

// HistoricalEntries = number of historical info entries
// to persist in store
func (k Keeper) HistoricalEntries(ctx sdk.Context) (res uint32) {
	k.paramstore.Get(ctx, types.KeyHistoricalEntries, &res)
	return
}

// BondDenom - Bondable coin denomination
func (k Keeper) BondDenom(ctx sdk.Context) (res string) {
	k.paramstore.Get(ctx, types.KeyBondDenom, &res)
	return
}

// PowerReduction - is the amount of staking tokens required for 1 unit of consensus-engine power.
// Currently, this returns a global variable that the app developer can tweak.
// TODO: we might turn this into an on-chain param:
// https://github.com/cosmos/cosmos-sdk/issues/8365
func (k Keeper) PowerReduction(_ sdk.Context) math.Int {
	return sdk.DefaultPowerReduction
}

// MinCommissionRate - Minimum validator commission rate
func (k Keeper) MinCommissionRate(ctx sdk.Context) (res sdk.Dec) {
	k.paramstore.Get(ctx, types.KeyMinCommissionRate, &res)
	return
}

<<<<<<< HEAD
// - validator bond factor for all validators
=======
// Validator bond factor for all validators
>>>>>>> 17bfefb5
func (k Keeper) ValidatorBondFactor(ctx sdk.Context) (res sdk.Dec) {
	k.paramstore.Get(ctx, types.KeyValidatorBondFactor, &res)
	return
}

// Global liquid staking cap across all liquid staking providers
func (k Keeper) GlobalLiquidStakingCap(ctx sdk.Context) (res sdk.Dec) {
	k.paramstore.Get(ctx, types.KeyGlobalLiquidStakingCap, &res)
	return
}

// Check whether the validator bond factor is enabled
// A non-negative factor indicates that it is enabled
func (k Keeper) ValidatorBondFactorEnabled(ctx sdk.Context) bool {
	return k.ValidatorBondFactor(ctx).IsPositive()
}

// Check whether the global liquid staking cap is enabled
// A cap less than 100% indicates that it is enabled
func (k Keeper) GlobalLiquidStakingCapEnabled(ctx sdk.Context) bool {
	return k.GlobalLiquidStakingCap(ctx).LT(sdk.OneDec())
}

// Get all parameters as types.Params
func (k Keeper) GetAllParams(ctx sdk.Context) types.Params {
	return types.NewParams(
		k.UnbondingTime(ctx),
		k.MaxValidators(ctx),
		k.MaxEntries(ctx),
		k.HistoricalEntries(ctx),
		k.BondDenom(ctx),
		k.MinCommissionRate(ctx),
		k.ValidatorBondFactor(ctx),
		k.GlobalLiquidStakingCap(ctx),
	)
}

func (k Keeper) GetParams(ctx sdk.Context) sdkstakingtypes.Params {
	return sdkstakingtypes.NewParams(
		k.UnbondingTime(ctx),
		k.MaxValidators(ctx),
		k.MaxEntries(ctx),
		k.HistoricalEntries(ctx),
		k.BondDenom(ctx),
		k.MinCommissionRate(ctx),
	)
}

// set the params
func (k Keeper) SetParams(ctx sdk.Context, params types.Params) {
	k.paramstore.SetParamSet(ctx, &params)
}<|MERGE_RESOLUTION|>--- conflicted
+++ resolved
@@ -55,11 +55,7 @@
 	return
 }
 
-<<<<<<< HEAD
-// - validator bond factor for all validators
-=======
 // Validator bond factor for all validators
->>>>>>> 17bfefb5
 func (k Keeper) ValidatorBondFactor(ctx sdk.Context) (res sdk.Dec) {
 	k.paramstore.Get(ctx, types.KeyValidatorBondFactor, &res)
 	return
