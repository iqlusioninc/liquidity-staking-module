#!/usr/bin/make -f

APP_DIR = ./app
BINDIR ?= $(GOPATH)/bin

PACKAGES_SIMTEST=$(shell go list ./... | grep '/simulation')
PACKAGES_UNITTEST=$(shell go list ./... | grep -v '/simulation' | grep -v '/cli_test')

ldflags = -X github.com/cosmos/cosmos-sdk/types.reDnmString=[a-zA-Z][a-zA-Z0-9/:]{2,127}

all: tools lint

# The below include contains the tools.
include contrib/devtools/Makefile



PACKAGES=$(shell go list ./... | grep -v '/simulation')
VERSION := $(shell git describe --abbrev=6 --dirty --always --tags)
COMMIT := $(shell git log -1 --format='%H')
DOCKER := $(shell which docker)
DOCKER_BUF := $(DOCKER) run --rm -v $(CURDIR):/workspace --workdir /workspace bufbuild/buf
HTTPS_GIT := https://github.com/iqlusioninc/liquidity-staking-module.git

build_tags = netgo
ifeq ($(LEDGER_ENABLED),true)
  ifeq ($(OS),Windows_NT)
    GCCEXE = $(shell where gcc.exe 2> NUL)
    ifeq ($(GCCEXE),)
      $(error gcc.exe not installed for ledger support, please install or set LEDGER_ENABLED=false)
    else
      build_tags += ledger
    endif
  else
    UNAME_S = $(shell uname -s)
    ifeq ($(UNAME_S),OpenBSD)
      $(warning OpenBSD detected, disabling ledger support (https://github.com/cosmos/cosmos-sdk/issues/1988))
    else
      GCC = $(shell command -v gcc 2> /dev/null)
      ifeq ($(GCC),)
        $(error gcc not installed for ledger support, please install or set LEDGER_ENABLED=false)
      else
        build_tags += ledger
      endif
    endif
  endif
endif

ifeq (cleveldb,$(findstring cleveldb,$(GAIA_BUILD_OPTIONS)))
  build_tags += gcc
endif
build_tags += $(BUILD_TAGS)
build_tags := $(strip $(build_tags))

whitespace :=
whitespace += $(whitespace)
comma := ,
build_tags_comma_sep := $(subst $(whitespace),$(comma),$(build_tags))

ldflags = -X github.com/cosmos/cosmos-sdk/version.Name=gravity \
	-X github.com/cosmos/cosmos-sdk/version.AppName=gravity \
	-X github.com/cosmos/cosmos-sdk/version.Version=$(VERSION) \
	-X github.com/cosmos/cosmos-sdk/version.Commit=$(COMMIT) \
	-X "github.com/cosmos/cosmos-sdk/version.BuildTags=$(build_tags_comma_sep)" \

BUILD_FLAGS := -ldflags '$(ldflags)' -gcflags="all=-N -l"

##############
### Build and install

install: go.sum
		go install $(BUILD_FLAGS) ./cmd/liquidstakingd

build:
	go build -o build/liquidstakingd $(BUILD_FLAGS) ./cmd/liquidstakingd/main.go

########################################
### Tools & dependencies

go-mod-cache: go.sum
	@echo "--> Download go modules to local cache"
	@go mod download

go.sum: go.mod
	@echo "--> Ensure dependencies have not been modified"
	@go mod verify

draw-deps:
	@# requires brew install graphviz or apt-get install graphviz
	go get github.com/RobotsAndPencils/goviz
	@goviz -i ./cmd/liquidstakingd -d 2 | dot -Tpng -o dependency-graph.png

clean:
	rm -rf snapcraft-local.yaml build/

distclean: clean
	rm -rf vendor/
###############################################################################
###                                Protobuf                                 ###
###############################################################################

protoVer=0.11.6
protoImageName=ghcr.io/cosmos/proto-builder:$(protoVer)
protoImage=$(DOCKER) run --rm -v $(CURDIR):/workspace --workdir /workspace $(protoImageName)

proto-all: proto-format proto-lint proto-gen

proto-gen:
	@echo "Generating Protobuf files"
<<<<<<< HEAD
	@$(protoImage) sh ./scripts/protocgen.sh

proto-swagger-gen:
	@echo "Generating Protobuf Swagger"
	@$(protoImage) sh ./scripts/protoc-swagger-gen.sh
	$(MAKE) update-swagger-docs

proto-format:
	@$(protoImage) find ./ -name "*.proto" -exec clang-format -i {} \;

proto-lint:
	@$(protoImage) buf lint --error-format=json

proto-check-breaking:
	@$(protoImage) buf breaking --against $(HTTPS_GIT)#branch=main

CMT_URL              = https://raw.githubusercontent.com/cometbft/cometbft/v0.37.0/proto/tendermint

TM_CRYPTO_TYPES     = proto/tendermint/crypto
TM_ABCI_TYPES       = proto/tendermint/abci
TM_TYPES            = proto/tendermint/types
TM_VERSION          = proto/tendermint/version
TM_LIBS             = proto/tendermint/libs/bits
TM_P2P              = proto/tendermint/p2p

proto-update-deps:
	@echo "Updating Protobuf dependencies"

	@mkdir -p $(TM_ABCI_TYPES)
	@curl -sSL $(TM_URL)/abci/types.proto > $(TM_ABCI_TYPES)/types.proto

	@mkdir -p $(TM_VERSION)
	@curl -sSL $(TM_URL)/version/types.proto > $(TM_VERSION)/types.proto

	@mkdir -p $(TM_TYPES)
	@curl -sSL $(TM_URL)/types/types.proto > $(TM_TYPES)/types.proto
	@curl -sSL $(TM_URL)/types/evidence.proto > $(TM_TYPES)/evidence.proto
	@curl -sSL $(TM_URL)/types/params.proto > $(TM_TYPES)/params.proto
	@curl -sSL $(TM_URL)/types/validator.proto > $(TM_TYPES)/validator.proto
	@curl -sSL $(TM_URL)/types/block.proto > $(TM_TYPES)/block.proto

	@mkdir -p $(TM_CRYPTO_TYPES)
	@curl -sSL $(TM_URL)/crypto/proof.proto > $(TM_CRYPTO_TYPES)/proof.proto
	@curl -sSL $(TM_URL)/crypto/keys.proto > $(TM_CRYPTO_TYPES)/keys.proto

	@mkdir -p $(TM_LIBS)
	@curl -sSL $(TM_URL)/libs/bits/types.proto > $(TM_LIBS)/types.proto

	@mkdir -p $(TM_P2P)
	@curl -sSL $(TM_URL)/p2p/types.proto > $(TM_P2P)/types.proto

	$(DOCKER) run --rm -v $(CURDIR)/proto:/workspace --workdir /workspace $(protoImageName) buf mod update

.PHONY: proto-all proto-gen proto-swagger-gen proto-format proto-lint proto-check-breaking proto-update-deps
=======
	$(DOCKER) run --rm -v $(CURDIR):/workspace --workdir /workspace tendermintdev/sdk-proto-gen sh ./scripts/protocgen.sh
>>>>>>> 6dfb5ff5

########################################
### Testing

test: test-unit

test-unit:
	@VERSION=$(VERSION) go test -mod=readonly -tags='ledger test_ledger_mock' -ldflags '$(ldflags)' ${PACKAGES_UNITTEST}

test-sim-nondeterminism:
	@echo "Running non-determinism test..."
	@go test -mod=readonly $(APP_DIR) -run TestAppStateDeterminism -Enabled=true \
		-NumBlocks=100 -BlockSize=200 -Commit=true -Period=0 -v -timeout 24h

test-sim-custom-genesis-fast:
	@echo "Running custom genesis simulation..."
	@echo "By default, ${HOME}/.liquidstakingd/config/genesis.json will be used."
	@go test -mod=readonly $(APP_DIR) -run TestFullAppSimulation -Genesis=${HOME}/.liquidstakingd/config/genesis.json \
		-Enabled=true -NumBlocks=100 -BlockSize=200 -Commit=true -Seed=99 -Period=5 -v -timeout 24h

test-sim-import-export: runsim
	@echo "Running application import/export simulation. This may take several minutes..."
	@$(BINDIR)/runsim -Jobs=4 -SimAppPkg=$(APP_DIR) -ExitOnFail 50 5 TestAppImportExport

test-sim-after-import: runsim
	@echo "Running application simulation-after-import. This may take several minutes..."
	@$(BINDIR)/runsim -Jobs=4 -SimAppPkg=$(APP_DIR) -ExitOnFail 50 5 TestAppSimulationAfterImport

test-sim-custom-genesis-multi-seed: runsim
	@echo "Running multi-seed custom genesis simulation..."
	@echo "By default, ${HOME}/.liquidstakingd/config/genesis.json will be used."
	@$(BINDIR)/runsim -Genesis=${HOME}/.liquidstakingd/config/genesis.json -SimAppPkg=$(APP_DIR) -ExitOnFail 400 5 TestFullAppSimulation

test-sim-multi-seed-long: runsim
	@echo "Running long multi-seed application simulation. This may take awhile!"
	@$(BINDIR)/runsim -Jobs=4 -SimAppPkg=$(APP_DIR) -ExitOnFail 500 50 TestFullAppSimulation

test-sim-multi-seed-short: runsim
	@echo "Running short multi-seed application simulation. This may take awhile!"
	@$(BINDIR)/runsim -Jobs=4 -SimAppPkg=$(APP_DIR) -ExitOnFail 50 10 TestFullAppSimulation

test-sim-benchmark-invariants:
	@echo "Running simulation invariant benchmarks..."
	@go test -mod=readonly $(APP_DIR) -benchmem -bench=BenchmarkInvariants -run=^$ \
	-Enabled=true -NumBlocks=1000 -BlockSize=200 \
	-Period=1 -Commit=true -Seed=57 -v -timeout 24h

lint: golangci-lint
	golangci-lint run
	find . -name '*.go' -type f -not -path "./vendor*" -not -path "*.git*" -not -path "./lite/*/statik.go" -not -path "*.pb.go" | xargs gofmt -d -s
	go mod verify

format:
	find . -name '*.go' -type f -not -path "./vendor*" -not -path "*.git*" -not -path "./lite/*/statik.go" -not -path "*.pb.go" | xargs gofmt -w -s
	find . -name '*.go' -type f -not -path "./vendor*" -not -path "*.git*" -not -path "./lite/*/statik.go" -not -path "*.pb.go" | xargs misspell -w
	find . -name '*.go' -type f -not -path "./vendor*" -not -path "*.git*" -not -path "./lite/*/statik.go" -not -path "*.pb.go" | xargs goimports -w -local github.com/iqlusioninc/liquidity-staking-module

benchmark:
	@go test -mod=readonly -bench=. ./...<|MERGE_RESOLUTION|>--- conflicted
+++ resolved
@@ -99,7 +99,7 @@
 ###                                Protobuf                                 ###
 ###############################################################################
 
-protoVer=0.11.6
+protoVer=0.12.1
 protoImageName=ghcr.io/cosmos/proto-builder:$(protoVer)
 protoImage=$(DOCKER) run --rm -v $(CURDIR):/workspace --workdir /workspace $(protoImageName)
 
@@ -107,7 +107,6 @@
 
 proto-gen:
 	@echo "Generating Protobuf files"
-<<<<<<< HEAD
 	@$(protoImage) sh ./scripts/protocgen.sh
 
 proto-swagger-gen:
@@ -162,9 +161,6 @@
 	$(DOCKER) run --rm -v $(CURDIR)/proto:/workspace --workdir /workspace $(protoImageName) buf mod update
 
 .PHONY: proto-all proto-gen proto-swagger-gen proto-format proto-lint proto-check-breaking proto-update-deps
-=======
-	$(DOCKER) run --rm -v $(CURDIR):/workspace --workdir /workspace tendermintdev/sdk-proto-gen sh ./scripts/protocgen.sh
->>>>>>> 6dfb5ff5
 
 ########################################
 ### Testing
